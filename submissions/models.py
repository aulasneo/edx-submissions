"""
Submission models hold student responses to problems, scores, and a history of
those scores. It is intended to be a general purpose store that is usable by
different problem types, and is therefore ignorant of ORA workflow.

NOTE: We've switched to migrations, so if you make any edits to this file, you
need to then generate a matching migration for it using:

    ./manage.py makemigrations submissions
"""

# Stdlib imports
import logging
<<<<<<< HEAD
import os
from datetime import timedelta
from uuid import uuid4

# Django imports
from django.conf import settings
from django.contrib import auth
from django.core.files.base import ContentFile
from django.core.files.uploadedfile import SimpleUploadedFile
=======
from datetime import timedelta
from uuid import uuid4

from django.conf import settings
from django.contrib import auth
>>>>>>> 25b7eb10
from django.db import DatabaseError, models, transaction
from django.db.models.signals import post_save, pre_save
from django.dispatch import Signal, receiver
from django.utils.timezone import now
# Third party imports
from jsonfield import JSONField
from model_utils.models import TimeStampedModel
from rest_framework.exceptions import ValidationError

# Local imports
from submissions.errors import DuplicateTeamSubmissionsError, TeamSubmissionInternalError, TeamSubmissionNotFoundError

logger = logging.getLogger(__name__)
User = auth.get_user_model()

# Signal to inform listeners that a score has been changed
score_set = Signal()

# Signal to inform listeners that a score has been reset
score_reset = Signal()


class AnonymizedUserIDField(models.CharField):
    """
    Field for storing anonymized user ids.
    """
    description = "The anonymized User ID that the XBlock sees"

    def __init__(self, *args, **kwargs):
        kwargs['max_length'] = 255
        kwargs['db_index'] = True
        super().__init__(*args, **kwargs)

    def deconstruct(self):
        name, path, args, kwargs = super().deconstruct()
        del kwargs["max_length"]
        del kwargs["db_index"]
        return name, path, args, kwargs


class StudentItem(models.Model):
    """
    Represents a single item for a single course for a single user.

    This is typically an XBlock problem, but could be something more generic
    like class participation.

    .. no_pii:
    """
    # The anonymized Student ID that the XBlock sees, not their real ID.
    student_id = AnonymizedUserIDField()

    # Not sure yet whether these are legacy course_ids or new course_ids
    course_id = models.CharField(max_length=255, blank=False, db_index=True)

    # Version independent, course-local content identifier, i.e. the problem
    # This is the block_id for XBlock items.
    item_id = models.CharField(max_length=255, blank=False, db_index=True)

    # What kind of problem is this? The XBlock tag if it's an XBlock
    item_type = models.CharField(max_length=100)

    def __repr__(self):
        return repr(self.student_item_dict)

    @property
    def student_item_dict(self):
        return {
            "student_id": self.student_id,
            "course_id": self.course_id,
            "item_id": self.item_id,
            "item_type": self.item_type,
        }

    def __str__(self):
        return (
            f"({self.student_id}, {self.course_id}, "
            f"{self.item_type}, {self.item_id})"
        )

    class Meta:
        app_label = "submissions"
        unique_together = (
            # For integrity reasons, and looking up all of a student's items
            ("course_id", "student_id", "item_id"),
        )


# Has this submission been soft-deleted? This allows instructors to reset student
# state on an item, while preserving the previous value for potential analytics use.
DELETED = 'D'
ACTIVE = 'A'
STATUS_CHOICES = (
    (DELETED, 'Deleted'),
    (ACTIVE, 'Active'),
)


class TeamSubmission(TimeStampedModel):
    """
    A single response by a team for a given problem (ORA2) in a given course.
    An abstraction layer over Submission used to for teams. Since we create a submission record for every team member,
    there is a need to have a single point to connect the team to the workflows.
    TeamSubmission is a 1 to many with Submission

    .. no_pii:
    """

    uuid = models.UUIDField(db_index=True, default=uuid4, null=False)

    # Which attempt is this? Consecutive Submissions do not necessarily have
    # increasing attempt_number entries -- e.g. re-scoring a buggy problem.
    attempt_number = models.PositiveIntegerField()

    # submitted_at is separate from created_at to support re-scoring and other
    # processes that might create Submission objects for past user actions.
    submitted_at = models.DateTimeField(default=now, db_index=True)

    course_id = models.CharField(max_length=255, null=False, db_index=True)

    item_id = models.CharField(max_length=255, null=False, db_index=True)

    team_id = models.CharField(max_length=255, null=False, db_index=True)

    submitted_by = models.ForeignKey(User, null=True, on_delete=models.SET_NULL)

    status = models.CharField(max_length=1, choices=STATUS_CHOICES, default=ACTIVE)

    # Override the default Manager with our custom one to filter out soft-deleted items
    class SoftDeletedManager(models.Manager):
        def get_queryset(self):
            return super(TeamSubmission.SoftDeletedManager, self).get_queryset().exclude(status=DELETED)

    objects = SoftDeletedManager()
    _objects = models.Manager()  # Don't use this unless you know and can explain why objects doesn't work for you

    @staticmethod
    def get_cache_key(sub_uuid):
        return f"submissions.team_submission.{sub_uuid}"

    @staticmethod
    def get_team_submission_by_uuid(team_submission_uuid):
        """
        Given a uuid, return the matching team submission.

        Raises:
            - TeamSubmissionNotFoundError if there is no matching team submission
            - TeamSubmissionInternalError if there is some other error looking up the team submission.
        """
        try:
            return TeamSubmission.objects.prefetch_related('submissions').get(uuid=team_submission_uuid)
        except TeamSubmission.DoesNotExist as error:
            logger.error("Team Submission %s not found.", team_submission_uuid)
            raise TeamSubmissionNotFoundError(
                f"No team submission matching uuid {team_submission_uuid}"
            ) from error
        except Exception as exc:
            err_msg = (
                f"Attempt to get team submission for uuid {team_submission_uuid} "
                f"caused error: {exc}"
            )
            logger.error(err_msg)
            raise TeamSubmissionInternalError(err_msg) from exc

    @staticmethod
    def get_team_submission_by_course_item_team(course_id, item_id, team_id):
        """
        Given a course_id, item_id, and team_id, return team submission for the team assignment

        Raises:
            - TeamSubmissionNotFoundError if there is no matching team submission
            - TeamSubmissionInternalError if there is some other error looking up the team submission.

        """
        model_query_params = {"course_id": course_id, "item_id": item_id, "team_id": team_id}
        query_params_string = "course_id={course_id} item_id={item_id} team_id={team_id}".format(**model_query_params)
        try:
            # In the equivalent non-teams api call, we're filtering on student item and then getting first(),
            # which will get us the most recent active submission due to the sort order of the model.
            # However, for this model, we have a uniqueness constraint (non-db, as a signal handler)
            # that means we can only ever have one submission per team per assignment. I don't fully understand
            # the logic behind the non-teams api, but this shouldn't have to do that filter.
            team_submission = TeamSubmission.objects.prefetch_related(
                'submissions'
            ).get(
                **model_query_params
            )
        except TeamSubmission.DoesNotExist as error:
            logger.error("Team submission for %s not found.", query_params_string)
            raise TeamSubmissionNotFoundError(
                f"No team submission matching {query_params_string}"
            ) from error
        except Exception as exc:
            err_msg = (
                f"Attempt to get team submission for {query_params_string} "
                f"caused error: {exc}"
            )
            logger.error(err_msg)
            raise TeamSubmissionInternalError(err_msg) from exc
        return team_submission

    @staticmethod
    def get_team_submission_by_student_item(student_item):
        """
        Return the team submission that has an individual submission tied to the given StudentItem

        Raises:
            - TeamSubmissionNotFoundError if there is no matching team submission
            - TeamSubmissionInternalError if there is some other error looking up the team submission.

        """
        try:
            return TeamSubmission.objects.prefetch_related('submissions').get(submissions__student_item=student_item)
        except TeamSubmission.DoesNotExist as error:
            logger.error("Team submission for %s not found.", student_item)
            raise TeamSubmissionNotFoundError(
                f"No team submission matching {student_item}"
            ) from error
        except Exception as exc:
            err_msg = (
                f"Attempt to get team submission for {student_item} "
                f"caused error: {exc}"
            )
            logger.error(err_msg)
            raise TeamSubmissionInternalError(err_msg) from exc

    @staticmethod
    def get_all_team_submissions_for_course_item(course_id, item_id):
        """
        Given a course_id and item_id, return all team submissions for the team assignment in the course

        Raises:
            - TeamSubmissionInternalError if there is some error looking up the team submissions.
        """
        try:
            return TeamSubmission.objects.prefetch_related('submissions').filter(
                course_id=course_id,
                item_id=item_id,
            ).all()
        except Exception as exc:
            query_params_string = f"course_id={course_id} item_id={item_id}"
            err_msg = (
                f"Attempt to get team submissions for {query_params_string} "
                f"caused error: {exc}"
            )
            logger.error(err_msg)
            raise TeamSubmissionInternalError(err_msg) from exc

    def __repr__(self):
        return repr({
            "uuid": self.uuid,
            "submitted_by": self.submitted_by,
            "attempt_number": self.attempt_number,
            "submitted_at": self.submitted_at,
            "created": self.created,
            "modified": self.modified,
        })

    def __str__(self):
        return f"Team Submission {self.uuid}"

    class Meta:
        app_label = "submissions"
        ordering = ["-submitted_at", "-id"]


@receiver(pre_save, sender=TeamSubmission)
def validate_only_one_submission_per_team(sender, **kwargs):  # pylint:disable=unused-argument
    """
    Ensures that there is only one active submission per team.
    """
    ts = kwargs['instance']
    if TeamSubmission.objects.filter(
            course_id=ts.course_id,
            item_id=ts.item_id,
            team_id=ts.team_id,
            status='A'
    ).exclude(id=ts.id).exists():
        raise DuplicateTeamSubmissionsError('Can only have one submission per team.')


class Submission(models.Model):
    """
    A single response by a student for a given problem in a given course.

    A student may have multiple submissions for the same problem. Submissions
    should never be mutated. If the student makes another Submission, or if we
    have to make corrective Submissions to fix bugs, those should be new
    objects. We want to keep Submissions immutable both for audit purposes, and
    because it makes caching trivial.

    .. no_pii:
    """
    MAXSIZE = 1024*100  # 100KB

    uuid = models.UUIDField(db_index=True, default=uuid4)

    student_item = models.ForeignKey(StudentItem, on_delete=models.CASCADE)

    # Which attempt is this? Consecutive Submissions do not necessarily have
    # increasing attempt_number entries -- e.g. re-scoring a buggy problem.
    attempt_number = models.PositiveIntegerField()

    # submitted_at is separate from created_at to support re-scoring and other
    # processes that might create Submission objects for past user actions.
    submitted_at = models.DateTimeField(default=now, db_index=True)

    # When this row was created.
    created_at = models.DateTimeField(editable=False, default=now, db_index=True)

    # The answer (JSON-serialized)
    # NOTE: previously, this field was a TextField named `raw_answer`.
    # Since JSONField is a subclass of TextField, we can use it as a drop-in
    # replacement for TextField that performs JSON serialization/deserialization.
    # For backwards compatibility, we override the default database column
    # name so it continues to use `raw_answer`.
    answer = JSONField(blank=True, dump_kwargs={'ensure_ascii': True}, db_column="raw_answer")

    status = models.CharField(max_length=1, choices=STATUS_CHOICES, default=ACTIVE)

    team_submission = models.ForeignKey(
        TeamSubmission,
        related_name='submissions',
        null=True,
        blank=True,
        db_index=True,
        on_delete=models.SET_NULL
    )

    # Override the default Manager with our custom one to filter out soft-deleted items
    class SoftDeletedManager(models.Manager):
        def get_queryset(self):
            return super(Submission.SoftDeletedManager, self).get_queryset().exclude(status=DELETED)

    objects = SoftDeletedManager()
    _objects = models.Manager()  # Don't use this unless you know and can explain why objects doesn't work for you

    @staticmethod
    def get_cache_key(sub_uuid):
        return f"submissions.submission.{sub_uuid}"

    def __repr__(self):
        return repr({
            "uuid": self.uuid,
            "student_item": self.student_item,
            "attempt_number": self.attempt_number,
            "submitted_at": self.submitted_at,
            "created_at": self.created_at,
            "answer": self.answer,
        })

    def __str__(self):
        return f"Submission {self.uuid}"

    class Meta:
        app_label = "submissions"
        ordering = ["-submitted_at", "-id"]


class Score(models.Model):
    """
    What the user scored for a given StudentItem at a given time.

    Note that while a Score *can* be tied to a Submission, it doesn't *have* to.
    Specifically, if we want to have scores for things that are not a part of
    the courseware (like "class participation"), there would be no corresponding
    Submission.

    .. no_pii:
    """
    student_item = models.ForeignKey(StudentItem, on_delete=models.CASCADE)
    submission = models.ForeignKey(Submission, null=True, on_delete=models.CASCADE)
    points_earned = models.PositiveIntegerField(default=0)
    points_possible = models.PositiveIntegerField(default=0)
    created_at = models.DateTimeField(editable=False, default=now, db_index=True)

    # Flag to indicate that this score should reset the current "highest" score
    reset = models.BooleanField(default=False)

    class Meta:
        app_label = "submissions"

    @property
    def submission_uuid(self):
        """
        Retrieve the submission UUID associated with this score.
        If the score isn't associated with a submission (for example, if this is
        a "reset" score or a a non-courseware item like "class participation"),
        then this will return None.

        Returns:
            str or None

        """
        if self.submission is not None:
            return str(self.submission.uuid)
        else:
            return None

    def to_float(self):
        """
        Calculate (points earned) / (points possible).
        If points possible is None (e.g. this is a "hidden" score)
        then return None.

        Returns:
            float or None

        """
        if self.points_possible == 0:
            return None
        return float(self.points_earned) / self.points_possible

    def __repr__(self):
        return repr({
            "student_item": self.student_item,
            "submission": self.submission,
            "created_at": self.created_at,
            "points_earned": self.points_earned,
            "points_possible": self.points_possible,
        })

    def is_hidden(self):
        """
        By convention, a score of 0/0 is not displayed to users.
        Hidden scores are filtered by the submissions API.

        Returns:
            bool: Whether the score should be hidden.

        """
        return self.points_possible == 0

    @classmethod
    def create_reset_score(cls, student_item):
        """
        Create a "reset" score (a score with a null submission).

        Only scores created after the most recent "reset" score
        should be used to determine a student's effective score.

        Args:
            student_item (StudentItem): The student item model.

        Returns:
            Score: The newly created "reset" score.

        Raises:
            DatabaseError: An error occurred while creating the score
        """
        # By setting the "reset" flag, we ensure that the "highest"
        # score in the score summary will point to this score.
        # By setting points earned and points possible to 0,
        # we ensure that this score will be hidden from the user.
        return cls.objects.create(
            student_item=student_item,
            submission=None,
            points_earned=0,
            points_possible=0,
            reset=True,
        )

    def __str__(self):
        return f"{self.points_earned}/{self.points_possible}"


class ScoreSummary(models.Model):
    """
    Running store of the highest and most recent Scores for a StudentItem.

    .. no_pii:
    """
    student_item = models.OneToOneField(StudentItem, on_delete=models.CASCADE)

    highest = models.ForeignKey(Score, related_name="+", on_delete=models.CASCADE)
    latest = models.ForeignKey(Score, related_name="+", on_delete=models.CASCADE)

    class Meta:
        app_label = "submissions"
        verbose_name_plural = "Score Summaries"

    @receiver(post_save, sender=Score)
    def update_score_summary(sender, **kwargs):  # pylint: disable=no-self-argument
        """
        Listen for new Scores and update the relevant ScoreSummary.

        Args:
            sender: not used

        Kwargs:
            instance (Score): The score model whose save triggered this receiver.
        """
        score = kwargs['instance']
        try:
            score_summary = ScoreSummary.objects.get(
                student_item=score.student_item
            )
            score_summary.latest = score

            # A score with the "reset" flag set will always replace the current highest score
            if score.reset:
                score_summary.highest = score
            # The conversion to a float may return None if points possible is zero
            elif score_summary.highest.to_float() is None and score.to_float() is not None:
                # Any score with non-null points possible will take precedence if the current
                # highest score is None
                score_summary.highest = score
            elif (
                score.to_float() is not None and
                score_summary.highest.to_float() is not None and
                score.to_float() > score_summary.highest.to_float()
            ):
                # If both scores are non-null we can do a normal comparison
                score_summary.highest = score
            score_summary.save()
        except ScoreSummary.DoesNotExist:
            ScoreSummary.objects.create(
                student_item=score.student_item,
                highest=score,
                latest=score,
            )
        except DatabaseError:
            logger.exception(
                "Error while updating score summary for student item %(item)s",
                {
                    'item': score.student_item,
                }
            )


class ScoreAnnotation(models.Model):
    """
    Annotate individual scores with extra information if necessary.

    .. no_pii:
    """

    class Meta:
        app_label = "submissions"

    score = models.ForeignKey(Score, on_delete=models.CASCADE)
    # A string that will represent the 'type' of annotation,
    # e.g. staff_override, etc.
    annotation_type = models.CharField(max_length=255, blank=False, db_index=True)

    creator = AnonymizedUserIDField()
    reason = models.TextField()


class SubmissionQueueManager(models.Manager):
    """
    Manager for handling queue-related operations on Submissions.
    """

    def get_queue_length(self, queue_name):
        """Count pending submissions in a specific queue"""
        return self.time_filter().filter(
            queue_name=queue_name,
            status='pending'
        ).count()

    def get_next_submission(self, queue_name):
        """Safely retrieve the next available submission for processing"""
        return self.time_filter().filter(
            queue_name=queue_name,
            status='pending'
        ).select_related('submission').order_by(
            'created_at'
        ).select_for_update().first()

    def time_filter(self):
        """
        Filter submissions based on processing delay window.
        Ensures we don't process submissions that were recently updated.
        """
        processing_window = now() - timedelta(
            minutes=getattr(settings, 'SUBMISSION_PROCESSING_DELAY', 60)
        )
        return self.filter(status_time__lte=processing_window)


<<<<<<< HEAD
class SubmissionQueueRecord(models.Model):
=======
class ExternalGraderDetail(models.Model):
>>>>>>> 25b7eb10
    """
    Tracks queue processing information for a Submission.
    """

    STATUS_CHOICES = [
        ('pending', 'Pending'),
        ('pulled', 'Pulled'),
        ('retired', 'Retired'),
        ('failed', 'Failed'),
    ]

    VALID_TRANSITIONS = {
        'pending': ['pulled', 'failed'],
        'pulled': ['retired', 'failed'],
        'failed': ['pending'],
        'retired': []
    }
    submission = models.OneToOneField(
        'submissions.Submission',
        on_delete=models.CASCADE,
        related_name='queue_record'
    )

    queue_name = models.CharField(max_length=128)
    grader_file_name = models.CharField(max_length=128, default='')
    points_possible = models.PositiveIntegerField(default=1)

    status = models.CharField(
        max_length=20,
        choices=STATUS_CHOICES,
        default='pending'
    )
    pullkey = models.CharField(max_length=128, null=True, blank=True)
    grader_reply = models.TextField(null=True, blank=True)

    status_time = models.DateTimeField(default=now, db_index=True)
    created_at = models.DateTimeField(default=now, db_index=True)

    num_failures = models.PositiveIntegerField(default=0)

    objects = SubmissionQueueManager()

    class Meta:
        indexes = [
            models.Index(fields=['queue_name', 'status', 'status_time']),
        ]
        ordering = ['-created_at']

    def clean(self):
        """
        Validate state transitions and status consistency.
        """
        if not self.pk:  # New instance
            return

<<<<<<< HEAD
        old_instance = SubmissionQueueRecord.objects.get(pk=self.pk)
=======
        old_instance = ExternalGraderDetail.objects.get(pk=self.pk)
>>>>>>> 25b7eb10
        if not self.can_transition_to(self.status, old_instance.status):
            raise ValidationError(
                f"Invalid status transition from {old_instance.status} to {self.status}"
            )

    @property
    def is_processable(self):
        """
        Indicates if this submission can be processed based on its current state
        and time since last update.
        """
        if self.status not in ['pending', 'failed']:
            return False

        processing_window = now() - timedelta(
            minutes=getattr(settings, 'SUBMISSION_PROCESSING_DELAY', 60)
        )
        return self.status_time <= processing_window

    def can_transition_to(self, new_status, current_status=None):
        """Check if the transition to new_status is valid."""
        from_status = current_status if current_status is not None else self.status
        return new_status in self.VALID_TRANSITIONS.get(from_status, [])

    @transaction.atomic
    def update_status(self, new_status):
        """
        Update status and timestamp atomically
        """
        if not self.can_transition_to(new_status):
            raise ValueError(f"Invalid transition from {self.status} to {new_status}")

        self.status = new_status
        self.status_time = now()

        if new_status == 'failed':
            self.num_failures += 1
            self.save(update_fields=['status', 'status_time', 'num_failures'])
        else:
<<<<<<< HEAD
            self.save(update_fields=['status', 'status_time'])


def submission_file_path(instance, filename):
    """
    Generate file path for submission files.
    Format: queue_name/uuid/original_filename
    """
    return os.path.join(
        instance.submission_queue.queue_name,
        str(instance.uid),
        filename
    )


class SubmissionFile(models.Model):
    """
    Model to handle files associated with submissions
    """
    uid = models.UUIDField(default=uuid4, editable=False)  # legacy S3 key
    submission_queue = models.ForeignKey(
        'submissions.SubmissionQueueRecord',
        on_delete=models.SET_NULL,
        related_name='files',
        null=True,
    )
    file = models.FileField(
        upload_to=submission_file_path,
        max_length=512
    )
    original_filename = models.CharField(max_length=255)
    created_at = models.DateTimeField(default=now)

    class Meta:
        indexes = [
            models.Index(fields=['submission_queue', 'uid']),
        ]

    @property
    def xqueue_url(self):
        """
        Returns URL in xqueue format: /queue_name/uid
        """
        return f"/{self.submission_queue.queue_name}/{self.uid}"


class SubmissionFileManager:
    """
    Manages file operations for submissions
    """

    def __init__(self, submission_queue):
        self.submission_queue = submission_queue

    def process_files(self, files_dict):
        """
        Process uploaded files.
        Returns URLs in xqueue compatible format.
        """
        files_urls = {}

        for filename, file_obj in files_dict.items():
            if not (isinstance(file_obj, (bytes, ContentFile, SimpleUploadedFile)) or hasattr(file_obj, 'read')):
                logger.warning(f"Invalid file object type for {filename}")
                continue

            if hasattr(file_obj, 'read'):
                try:
                    file_content = file_obj.read()
                    if isinstance(file_content, bytes):
                        file_obj = ContentFile(file_content, name=filename)
                    else:
                        continue
                except (IOError, OSError) as e:
                    logger.error(f"Error reading file {filename}: {e}")
                    continue
                except UnicodeDecodeError as e:
                    logger.error(f"Error decoding file {filename}: {e}")
                    continue

            if isinstance(file_obj, bytes):
                file_obj = ContentFile(file_obj, name=filename)

            submission_file = SubmissionFile.objects.create(
                submission_queue=self.submission_queue,
                file=file_obj,
                original_filename=filename
            )
            files_urls[filename] = submission_file.xqueue_url

        return files_urls

    def get_files_for_grader(self):
        """
        Returns files in format expected by xwatcher
        """
        return {
            file.original_filename: file.xqueue_url
            for file in self.submission_queue.files.all()
        }
=======
            self.save(update_fields=['status', 'status_time'])
>>>>>>> 25b7eb10
<|MERGE_RESOLUTION|>--- conflicted
+++ resolved
@@ -11,7 +11,6 @@
 
 # Stdlib imports
 import logging
-<<<<<<< HEAD
 import os
 from datetime import timedelta
 from uuid import uuid4
@@ -21,13 +20,6 @@
 from django.contrib import auth
 from django.core.files.base import ContentFile
 from django.core.files.uploadedfile import SimpleUploadedFile
-=======
-from datetime import timedelta
-from uuid import uuid4
-
-from django.conf import settings
-from django.contrib import auth
->>>>>>> 25b7eb10
 from django.db import DatabaseError, models, transaction
 from django.db.models.signals import post_save, pre_save
 from django.dispatch import Signal, receiver
@@ -609,11 +601,7 @@
         return self.filter(status_time__lte=processing_window)
 
 
-<<<<<<< HEAD
-class SubmissionQueueRecord(models.Model):
-=======
 class ExternalGraderDetail(models.Model):
->>>>>>> 25b7eb10
     """
     Tracks queue processing information for a Submission.
     """
@@ -669,11 +657,7 @@
         if not self.pk:  # New instance
             return
 
-<<<<<<< HEAD
-        old_instance = SubmissionQueueRecord.objects.get(pk=self.pk)
-=======
         old_instance = ExternalGraderDetail.objects.get(pk=self.pk)
->>>>>>> 25b7eb10
         if not self.can_transition_to(self.status, old_instance.status):
             raise ValidationError(
                 f"Invalid status transition from {old_instance.status} to {self.status}"
@@ -713,7 +697,6 @@
             self.num_failures += 1
             self.save(update_fields=['status', 'status_time', 'num_failures'])
         else:
-<<<<<<< HEAD
             self.save(update_fields=['status', 'status_time'])
 
 
@@ -735,7 +718,7 @@
     """
     uid = models.UUIDField(default=uuid4, editable=False)  # legacy S3 key
     submission_queue = models.ForeignKey(
-        'submissions.SubmissionQueueRecord',
+        'submissions.ExternalGraderDetail',
         on_delete=models.SET_NULL,
         related_name='files',
         null=True,
@@ -813,7 +796,4 @@
         return {
             file.original_filename: file.xqueue_url
             for file in self.submission_queue.files.all()
-        }
-=======
-            self.save(update_fields=['status', 'status_time'])
->>>>>>> 25b7eb10
+        }