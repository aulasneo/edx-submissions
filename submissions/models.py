--- conflicted
+++ resolved
@@ -11,7 +11,6 @@
 """
 import logging
 
-from south.modelsinspector import add_introspection_rules
 from django.db import models, DatabaseError
 from django.db.models.signals import post_save
 from django.dispatch import receiver, Signal
@@ -23,11 +22,6 @@
 logger = logging.getLogger(__name__)
 
 
-<<<<<<< HEAD
-=======
-add_introspection_rules([], ["submissions\.models\.AnonymizedUserIDField"])
-
->>>>>>> 3d3ba2a4
 # Signal to inform listeners that a score has been changed
 score_set = Signal(providing_args=[
     'points_possible', 'points_earned', 'anonymous_user_id',
@@ -48,6 +42,12 @@
         kwargs['max_length'] = 255
         kwargs['db_index'] = True
         super(AnonymizedUserIDField, self).__init__(*args, **kwargs)
+
+    def deconstruct(self):
+        name, path, args, kwargs = super(AnonymizedUserIDField, self).deconstruct()
+        del kwargs["max_length"]
+        del kwargs["db_index"]
+        return name, path, args, kwargs
 
 
 class StudentItem(models.Model):
