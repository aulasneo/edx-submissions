--- conflicted
+++ resolved
@@ -2,12 +2,9 @@
 
 import json
 import logging
-<<<<<<< HEAD
-import uuid
-=======
 import re
 import time
->>>>>>> cc0e135a
+import uuid
 
 from django.conf import settings
 from django.contrib.sessions.backends.cache import SessionStore
