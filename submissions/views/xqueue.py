"""Xqueue View set"""

import json
import logging

from django.conf import settings
from django.contrib.sessions.backends.cache import SessionStore
from django.http import HttpResponse
from rest_framework import viewsets, status
from rest_framework.decorators import action
from rest_framework.response import Response
from rest_framework.permissions import IsAuthenticated, AllowAny
from django.db import transaction
from django.utils import timezone
from django.contrib.auth import authenticate, login, logout

from submissions.api import set_score
from submissions.models import SubmissionQueueRecord
<<<<<<< HEAD
from openedx.core.djangolib.default_auth_classes import DefaultSessionAuthentication
from openedx.core.lib.session_serializers import PickleSerializer
from django.contrib.auth import get_user_model
=======
from submissions.serializers import SubmissionQueueRecordSerializer
>>>>>>> 43baa774

log = logging.getLogger(__name__)


class XqueueViewSet(viewsets.ViewSet):
    """
    A collection of services for xwatcher interactions and authentication.

    This ViewSet provides endpoints for managing external grader results
    and handling user authentication in the system.

    Key features:
    - Handles validation of external grader responses
    - Processes and updates submission scores
    - Provides a secure endpoint for result updates
    - Manages user authentication and session handling

    Endpoints:
    - put_result: Endpoint for graders to submit their assessment results
    - login: Endpoint for user authentication
    - logout: Endpoint for ending user sessions
    """

<<<<<<< HEAD
    authentication_classes = [DefaultSessionAuthentication]

    def get_permissions(self):
        """
        Override to implement custom permission logic per action.
        - Login endpoint is public
        - All other endpoints require authentication
        """
        if self.action == 'login':
            permission_classes = [AllowAny]
        else:
            permission_classes = [IsAuthenticated]
        return [permission() for permission in permission_classes]

    def dispatch(self, request, *args, **kwargs):
        """
        Ensures the request has a valid session before processing it by handling session validation,
        cookie parsing, and user authentication.

        This method extends the base dispatch functionality to provide session management and
        user authentication by:
            1. Extracting and parsing cookies from the request headers
            2. Retrieving the session ID from either 'sessionid' or 'lms_sessionid' cookies
            3. Loading the session using Django's SessionStore
            4. Authenticating and loading the user if session contains auth data

        Args:
            request (HttpRequest): The incoming HTTP request object
            *args: Variable length argument list passed to parent dispatch
            **kwargs: Arbitrary keyword arguments passed to parent dispatch

        Returns:
            HttpResponse: The response from the parent dispatch method

        Side Effects:
            - Sets request.session if a valid session is found
            - Sets request.user if authentication data is present in session

        Raises:
            No explicit exceptions are raised, but logs any errors during session loading

        Example:
            This method is typically not called directly but is part of the request
            processing pipeline:

            ```
            class MyView(View):
                def dispatch(self, request, *args, **kwargs):
                    # This will ensure session validation before processing
                    return super().dispatch(request, *args, **kwargs)
            ```

        Note:
            - Uses PickleSerializer for session deserialization
            - Logs various debug information about headers, cookies, and session loading
            - Falls back to parent dispatch even if session loading fails
        """

        log.info("Dispatching request")
        log.info(f"Headers: {request.headers}")

        if hasattr(request, 'session'):
            cookie_header = request.headers.get('Cookie', '')
            log.info(f"Cookie header: {cookie_header}")

            cookies = {}
            if cookie_header:
                for cookie in cookie_header.split(';'):
                    if '=' in cookie:
                        name, value = cookie.strip().split('=', 1)
                        cookies[name] = value

            log.info(f"Cookies parsed: {cookies}")
            session_key = cookies.get('sessionid') or cookies.get('lms_sessionid')

            if session_key:
                try:
                    new_session = SessionStore(session_key=session_key)
                    new_session.serializer = PickleSerializer

                    if new_session.load():
                        request.session = new_session
                        if '_auth_user_id' in request.session:
                            User = get_user_model()
                            request.user = User.objects.get(pk=request.session['_auth_user_id'])

                        log.info(f"Request user: {request.user}")
                except Exception as e:
                    log.error(f"Error loading session: {str(e)}")

        return super().dispatch(request, *args, **kwargs)


    @action(detail=False, methods=['post'], url_name='login')
    def login(self, request):
        """
        Endpoint for authenticating users and creating sessions.
        """
        log.info(f"Login attempt with data: {request.data}")

        if 'username' not in request.data or 'password' not in request.data:
            return Response(
                {'return_code': 1, 'content': 'Insufficient login info'},
                status=status.HTTP_400_BAD_REQUEST
            )

        user = authenticate(
            request,
            username=request.data['username'],
            password=request.data['password']
        )

        if user is not None:
            login(request, user)

            log.info(f"Session after login: {request.session.session_key}")
            log.info(f"Session cookie name: {settings.SESSION_COOKIE_NAME}")
            log.info(f"Session cookie domain: {settings.SESSION_COOKIE_DOMAIN}")

            response = Response(
                {'return_code': 0, 'content': 'Logged in'},
                status=status.HTTP_200_OK
            )
            log.info(f"Response headers: {response.headers}")

            response["Set-Cookie"] = f"sessionid={request.session.session_key}; HttpOnly; Path=/"

            return response

        return Response(
            {'return_code': 1, 'content': 'Incorrect login credentials'},
            status=status.HTTP_401_UNAUTHORIZED
        )


    @action(detail=False, methods=['post'], url_name='logout')
    def logout(self, request):
        """
        Endpoint for ending user sessions.
        """
        logout(request)
        return Response(
            self._compose_reply(True, 'Goodbye'),
            status=status.HTTP_200_OK
        )
=======
    #permission_classes = [IsAuthenticated]
    
    @action(detail=False, methods=['get'], url_name='get_submission')
    @transaction.atomic
    def get_submission(self, request):
        """
        Endpoint for consult data to submission.
        """
        queue_name = request.query_params.get('queue_name', None)
        status_param = request.query_params.get('status', None)
        submission_id = request.query_params.get('submission_id', None)

        # Filter queryset
        queryset = SubmissionQueueRecord.objects.all().order_by('id')

        if queue_name:
            queryset = queryset.filter(queue_name=queue_name)
        if status_param:
            queryset = queryset.filter(status=status_param)
        if submission_id:
            queryset = queryset.filter(submission_id=submission_id)

        # Serializar and return a response
        serializer = SubmissionQueueRecordSerializer(queryset, many=True)
        return Response(serializer.data, status=status.HTTP_200_OK)
>>>>>>> 43baa774

    @action(detail=False, methods=['post'], url_name='put_result')
    @transaction.atomic
    def put_result(self, request):
        """
        Endpoint for graders to post their results and update submission scores.
        """
        (reply_valid, submission_id, submission_key, score_msg, points_earned)= (
            self._validate_grader_reply(request.data))

        if not reply_valid:
            log.error("Invalid reply from pull-grader: request.data: %s",
                      request.data)
            return Response(
                self._compose_reply(False, 'Incorrect reply format'),
                status=status.HTTP_400_BAD_REQUEST
            )

        try:
            submission_record = SubmissionQueueRecord.objects.select_for_update().get(submission__id=submission_id)
        except SubmissionQueueRecord.DoesNotExist:
            log.error(
                "Grader submission_id refers to nonexistent entry in Submission DB: "
                "grader: %s, submission_key: %s, score_msg: %s",
                submission_id,
                submission_key,
                score_msg
            )
            return Response(
                self._compose_reply(False, 'Submission does not exist'),
                status=status.HTTP_404_NOT_FOUND
            )

        if not submission_record.pullkey or submission_key != submission_record.pullkey:
            log.error(f"Invalid pullkey: submission key from xwatcher {submission_key} "
                      f"and submission key stored {submission_record.pullkey} are different")
            return Response(
                self._compose_reply(False, 'Incorrect key for submission'),
                status=status.HTTP_403_FORBIDDEN
            )

        # pylint: disable=broad-exception-caught
        try:
            log.info("Attempting to set_score...")
            set_score(str(submission_record.submission.uuid),
                      points_earned,
                      1
                      )

            submission_record.grader_reply = score_msg
            submission_record.status_time = timezone.now()
            submission_record.status = "returned"
            submission_record.save()
            log.info("Successfully updated submission score for submission %s", submission_id)

        except Exception as e:
            log.error(f"Error when execute set_score: {e}")
            # Keep track of how many times we've failed to set_score a grade for this submission
            submission_record.num_failures += 1
            if submission_record.num_failures > 30:
                submission_record.status = "failed"
            else:
                submission_record.status = "pending"
            submission_record.save()

        return HttpResponse(self._compose_reply(success=True, content=''))


    def _validate_grader_reply(self, external_reply):
        """
        Validate the format of external grader reply.

        Returns:
            tuple: (is_valid, submission_id, submission_key, score_msg)
        """
        fail = (False, -1, '', '', '')

        if not isinstance(external_reply, dict):
            return fail

        try:
            header = external_reply['xqueue_header']
            score_msg = external_reply['xqueue_body']
        except KeyError:
            return fail

        try:
            header_dict = json.loads(header)
        except (TypeError, ValueError):
            return fail

        try:
            score = json.loads(score_msg)
            points_earned = score.get("score")
        except (TypeError, ValueError):
            return fail

        if not isinstance(header_dict, dict):
            return fail

        for tag in ['submission_id', 'submission_key']:
            if tag not in header_dict:
                return fail

        submission_id = int(header_dict['submission_id'])
        submission_key = header_dict['submission_key']

        return (True, submission_id, submission_key, score_msg, points_earned)


    def _compose_reply(self, success, content):
        """
        Compose response in Xqueue format.

        Args:
            success (bool): Whether the operation was successful
            content (str): Response message

        Returns:
            dict: Formatted response
        """
        return {
            'return_code': 0 if success else 1,
            'content': content
        }<|MERGE_RESOLUTION|>--- conflicted
+++ resolved
@@ -16,13 +16,10 @@
 
 from submissions.api import set_score
 from submissions.models import SubmissionQueueRecord
-<<<<<<< HEAD
 from openedx.core.djangolib.default_auth_classes import DefaultSessionAuthentication
 from openedx.core.lib.session_serializers import PickleSerializer
 from django.contrib.auth import get_user_model
-=======
 from submissions.serializers import SubmissionQueueRecordSerializer
->>>>>>> 43baa774
 
 log = logging.getLogger(__name__)
 
@@ -46,7 +43,6 @@
     - logout: Endpoint for ending user sessions
     """
 
-<<<<<<< HEAD
     authentication_classes = [DefaultSessionAuthentication]
 
     def get_permissions(self):
@@ -192,9 +188,7 @@
             self._compose_reply(True, 'Goodbye'),
             status=status.HTTP_200_OK
         )
-=======
-    #permission_classes = [IsAuthenticated]
-    
+
     @action(detail=False, methods=['get'], url_name='get_submission')
     @transaction.atomic
     def get_submission(self, request):
@@ -218,7 +212,6 @@
         # Serializar and return a response
         serializer = SubmissionQueueRecordSerializer(queryset, many=True)
         return Response(serializer.data, status=status.HTTP_200_OK)
->>>>>>> 43baa774
 
     @action(detail=False, methods=['post'], url_name='put_result')
     @transaction.atomic
