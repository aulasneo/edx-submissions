--- conflicted
+++ resolved
@@ -31,11 +31,7 @@
     """
 
 
-<<<<<<< HEAD
-class ExternalGraderQueueCanNotBeEmptyError(SubmissionError):
-=======
 class ExternalGraderQueueEmptyError(SubmissionError):
->>>>>>> 4c087d11
     """
     This error is raised when queue name is empty.
 
