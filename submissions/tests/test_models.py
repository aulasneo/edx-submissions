<<<<<<< HEAD
"""Tests for submission models."""

=======
"""
Tests for submission models.
"""
>>>>>>> 25b7eb10
# Stdlib imports
import time
from datetime import datetime, timedelta
from unittest import mock

# Third party imports
import pytest
# Django imports
from django.contrib import auth
from django.core.files.uploadedfile import SimpleUploadedFile
from django.test import TestCase
from django.utils.timezone import now
from pytz import UTC
from rest_framework.exceptions import ValidationError

# Local imports
from submissions.errors import TeamSubmissionInternalError, TeamSubmissionNotFoundError
from submissions.models import (
    DELETED,
    DuplicateTeamSubmissionsError,
    ExternalGraderDetail,
    Score,
    ScoreSummary,
    StudentItem,
    Submission,
    SubmissionFile,
    SubmissionQueueRecord,
    TeamSubmission
)

User = auth.get_user_model()


class TestScoreSummary(TestCase):
    """
    Test selection of options from a rubric.
    """

    def test_latest(self):
        item = StudentItem.objects.create(
            student_id="score_test_student",
            course_id="score_test_course",
            item_id="i4x://mycourse/class_participation.section_attendance"
        )
        Score.objects.create(
            student_item=item,
            submission=None,
            points_earned=8,
            points_possible=10,
        )
        second_score = Score.objects.create(
            student_item=item,
            submission=None,
            points_earned=5,
            points_possible=10,
        )
        latest_score = ScoreSummary.objects.get(student_item=item).latest
        self.assertEqual(second_score, latest_score)

    def test_highest(self):
        item = StudentItem.objects.create(
            student_id="score_test_student",
            course_id="score_test_course",
            item_id="i4x://mycourse/special_presentation"
        )

        # Low score is higher than no score...
        low_score = Score.objects.create(
            student_item=item,
            points_earned=0,
            points_possible=0,
        )
        self.assertEqual(
            low_score,
            ScoreSummary.objects.get(student_item=item).highest
        )

        # Medium score should supplant low score
        med_score = Score.objects.create(
            student_item=item,
            points_earned=8,
            points_possible=10,
        )
        self.assertEqual(
            med_score,
            ScoreSummary.objects.get(student_item=item).highest
        )

        # Even though the points_earned is higher in the med_score, high_score
        # should win because it's 4/4 as opposed to 8/10.
        high_score = Score.objects.create(
            student_item=item,
            points_earned=4,
            points_possible=4,
        )
        self.assertEqual(
            high_score,
            ScoreSummary.objects.get(student_item=item).highest
        )

        # Put another medium score to make sure it doesn't get set back down
        med_score2 = Score.objects.create(
            student_item=item,
            points_earned=5,
            points_possible=10,
        )
        self.assertEqual(
            high_score,
            ScoreSummary.objects.get(student_item=item).highest
        )
        self.assertEqual(
            med_score2,
            ScoreSummary.objects.get(student_item=item).latest
        )

    def test_reset_score_highest(self):
        item = StudentItem.objects.create(
            student_id="score_test_student",
            course_id="score_test_course",
            item_id="i4x://mycourse/special_presentation"
        )

        # Reset score with no score
        Score.create_reset_score(item)
        highest = ScoreSummary.objects.get(student_item=item).highest
        self.assertEqual(highest.points_earned, 0)
        self.assertEqual(highest.points_possible, 0)

        # Non-reset score after a reset score
        submission = Submission.objects.create(student_item=item, attempt_number=1)
        Score.objects.create(
            student_item=item,
            submission=submission,
            points_earned=2,
            points_possible=3,
        )
        highest = ScoreSummary.objects.get(student_item=item).highest
        self.assertEqual(highest.points_earned, 2)
        self.assertEqual(highest.points_possible, 3)

        # Reset score after a non-reset score
        Score.create_reset_score(item)
        highest = ScoreSummary.objects.get(student_item=item).highest
        self.assertEqual(highest.points_earned, 0)
        self.assertEqual(highest.points_possible, 0)

    def test_highest_score_hidden(self):
        item = StudentItem.objects.create(
            student_id="score_test_student",
            course_id="score_test_course",
            item_id="i4x://mycourse/special_presentation"
        )

        # Score with points possible set to 0
        # (by convention a "hidden" score)
        submission = Submission.objects.create(student_item=item, attempt_number=1)
        Score.objects.create(
            student_item=item,
            submission=submission,
            points_earned=0,
            points_possible=0,
        )
        highest = ScoreSummary.objects.get(student_item=item).highest
        self.assertEqual(highest.points_earned, 0)
        self.assertEqual(highest.points_possible, 0)

        # Score with points
        submission = Submission.objects.create(student_item=item, attempt_number=1)
        Score.objects.create(
            student_item=item,
            submission=submission,
            points_earned=1,
            points_possible=2,
        )
        highest = ScoreSummary.objects.get(student_item=item).highest
        self.assertEqual(highest.points_earned, 1)
        self.assertEqual(highest.points_possible, 2)

        # Another score with points possible set to 0
        # The previous score should remain the highest score.
        submission = Submission.objects.create(student_item=item, attempt_number=1)
        Score.objects.create(
            student_item=item,
            submission=submission,
            points_earned=0,
            points_possible=0,
        )
        highest = ScoreSummary.objects.get(student_item=item).highest
        self.assertEqual(highest.points_earned, 1)
        self.assertEqual(highest.points_possible, 2)


class TestTeamSubmission(TestCase):
    """
    Test the TeamSubmission class
    """
    default_team_id = 'team1'
    default_course_id = 'c1'
    default_item_id = 'i1'
    default_attempt_number = 1

    other_item_id = 'some_other_item'

    other_course_id = 'MIT/PerpetualMotion/Fall2020'

    @classmethod
    def setUpTestData(cls):
        cls.user = cls.create_user('user1')
        cls.default_submission = cls.create_team_submission(user=cls.user)
        super().setUpTestData()

    @staticmethod
    def create_user(username):
        return User.objects.create(
            username=username,
            password='secret',
            first_name='fname',
            last_name='lname',
            is_staff=False,
            is_active=True,
            last_login=datetime(2012, 1, 1, tzinfo=UTC),
            date_joined=datetime(2011, 1, 1, tzinfo=UTC)
        )

    @staticmethod
    def create_team_submission(user, team_id='team1', course_id='c1', item_id='i1', attempt_number=1):
        return TeamSubmission.objects.create(
            submitted_by=user,
            team_id=team_id,
            course_id=course_id,
            item_id=item_id,
            attempt_number=attempt_number
        )

    def test_create_duplicate_team_submission_not_allowed(self):
        with pytest.raises(DuplicateTeamSubmissionsError):
            TestTeamSubmission.create_team_submission(user=self.user)

    def test_get_team_submission_by_uuid(self):
        team_submission = TeamSubmission.get_team_submission_by_uuid(self.default_submission.uuid)
        self.assertEqual(team_submission.id, self.default_submission.id)

    def test_get_team_submission_by_uuid_nonexistant(self):
        fake_uuid = 'aaaaaaaa-bbbb-cccc-dddd-eeeeeeeeeeee'
        with self.assertRaises(TeamSubmissionNotFoundError):
            TeamSubmission.get_team_submission_by_uuid(fake_uuid)

    @mock.patch('submissions.models.TeamSubmission.SoftDeletedManager.get_queryset')
    def test_get_team_submission_by_uuid_error(self, mocked_qs):
        mocked_qs.side_effect = Exception()
        with self.assertRaises(TeamSubmissionInternalError):
            TeamSubmission.get_team_submission_by_uuid(self.default_submission.uuid)

    def test_get_team_submission_by_course_item_team(self):
        team_submission = TeamSubmission.get_team_submission_by_course_item_team(
            self.default_course_id,
            self.default_item_id,
            self.default_team_id
        )
        self.assertEqual(team_submission.id, self.default_submission.id)

    def test_get_team_submission_by_course_item_team_nonexistant(self):
        with self.assertRaises(TeamSubmissionNotFoundError):
            TeamSubmission.get_team_submission_by_course_item_team(
                self.other_course_id,
                self.other_item_id,
                'some_other_team',
            )

    @mock.patch('submissions.models.TeamSubmission.SoftDeletedManager.get_queryset')
    def test_get_team_submission_by_course_item_team_error(self, mocked_qs):
        mocked_qs.side_effect = Exception()
        with self.assertRaises(TeamSubmissionInternalError):
            TeamSubmission.get_team_submission_by_course_item_team(
                self.default_course_id,
                self.default_item_id,
                self.default_team_id
            )

    def test_get_all_team_submissions_for_course_item(self):
        team_submission_1 = self.create_team_submission(self.user, team_id='another_team_1')
        team_submission_2 = self.create_team_submission(self.user, team_id='another_team_2')
        team_submission_3 = self.create_team_submission(self.user, team_id='another_team_3')
        self.create_team_submission(self.user, item_id=self.other_item_id, team_id='another_team_4')
        self.create_team_submission(self.user, course_id=self.other_course_id, team_id='another_team_another_course')
        result = TeamSubmission.get_all_team_submissions_for_course_item(self.default_course_id, self.default_item_id)
        self.assertEqual(len(result), 4)
        self.assertIn(self.default_submission, result)
        self.assertIn(team_submission_1, result)
        self.assertIn(team_submission_2, result)
        self.assertIn(team_submission_3, result)

    def test_get_all_team_submissions_for_course_item_no_results(self):
        result = TeamSubmission.get_all_team_submissions_for_course_item(self.other_course_id, self.other_item_id)
        self.assertEqual(len(result), 0)

    @mock.patch('submissions.models.TeamSubmission.SoftDeletedManager.get_queryset')
    def test_get_all_team_submissions_for_course_item_error(self, mocked_qs):
        mocked_qs.side_effect = Exception()
        with self.assertRaises(TeamSubmissionInternalError):
            TeamSubmission.get_all_team_submissions_for_course_item(
                self.default_course_id,
                self.default_item_id,
            )


<<<<<<< HEAD
class TestSubmissionQueueRecord(TestCase):
    """
    Test the SubmissionQueueRecord model functionality.
=======
class TestExternalGraderDetail(TestCase):
    """
    Test the ExternalGraderDetail model functionality.
>>>>>>> 25b7eb10
    """

    def setUp(self):
        """Set up common test data."""
        self.student_item = StudentItem.objects.create(
            student_id="test_student",
            course_id="test_course",
            item_id="test_item"
        )
        self.submission = Submission.objects.create(
            student_item=self.student_item,
            answer="test answer",
            attempt_number=1
        )
<<<<<<< HEAD
        self.queue_record = SubmissionQueueRecord.objects.create(
=======
        self.queue_record = ExternalGraderDetail.objects.create(
>>>>>>> 25b7eb10
            submission=self.submission,
            queue_name="test_queue"
        )

    def test_default_status(self):
        """Test that new queue records are created with 'pending' status."""
        self.assertEqual(self.queue_record.status, 'pending')
        self.assertEqual(self.queue_record.num_failures, 0)

    def test_valid_status_transition(self):
        """Test valid status transitions."""
        # Test pending -> pulled transition
        self.queue_record.update_status('pulled')
        self.assertEqual(self.queue_record.status, 'pulled')

        # Test pulled -> retired transition
        self.queue_record.update_status('retired')
        self.assertEqual(self.queue_record.status, 'retired')

    def test_invalid_status_transition(self):
        """Test that invalid status transitions raise ValueError."""
        # Can't go from pending to retired
        with self.assertRaises(ValueError):
            self.queue_record.update_status('retired')

        # Can't go from pending to an invalid status
        with self.assertRaises(ValueError):
            self.queue_record.update_status('invalid_status')

    def test_failure_count(self):
        """Test that failure count increases properly."""
        self.assertEqual(self.queue_record.num_failures, 0)

        # Transition to failed status should increment counter
        self.queue_record.update_status('failed')
        self.assertEqual(self.queue_record.num_failures, 1)

        # Return to pending
        self.queue_record.update_status('pending')

        # Another failure should increment counter again
        self.queue_record.update_status('failed')
        self.assertEqual(self.queue_record.num_failures, 2)

    def test_is_processable(self):
        """Test the is_processable property."""
        # New records should not be processable immediately
        self.assertFalse(self.queue_record.is_processable)

        # Set status_time to past the processing window
        past_time = now() - timedelta(minutes=61)
        self.queue_record.status_time = past_time
        self.queue_record.save()

        # Should now be processable
        self.assertTrue(self.queue_record.is_processable)

        # Failed records should also be processable after window
        self.queue_record.update_status('failed')

        # Need to manually set the time again since update_status resets it
        self.queue_record.status_time = now() - timedelta(minutes=61)
        self.queue_record.save()

        self.assertTrue(self.queue_record.is_processable)

        # Retired records should never be processable
        self.queue_record.update_status('pending')
        self.queue_record.update_status('pulled')
        self.queue_record.update_status('retired')
        self.assertFalse(self.queue_record.is_processable)

    def test_submission_relationship(self):
        """Test the one-to-one relationship with Submission."""
        # Test that we can access the queue record from the submission
        self.assertEqual(self.submission.queue_record, self.queue_record)

        # Test that we can't create another queue record for the same submission
        with self.assertRaises(Exception):  # Could be IntegrityError or ValidationError
<<<<<<< HEAD
            SubmissionQueueRecord.objects.create(
=======
            ExternalGraderDetail.objects.create(
>>>>>>> 25b7eb10
                submission=self.submission,
                queue_name="another_queue"
            )

    def test_status_time_updates(self):
        """Test that status_time updates with status changes."""
        original_time = self.queue_record.status_time

        # Wait a small amount to ensure time difference
        time.sleep(0.1)

        self.queue_record.update_status('pulled')
        self.assertGreater(self.queue_record.status_time, original_time)

    def test_valid_status_transitions(self):
        """Test valid status transitions"""
        # Test pending -> pulled
        self.queue_record.update_status('pulled')
        self.assertEqual(self.queue_record.status, 'pulled')

        # Test pulled -> retired
        self.queue_record.update_status('retired')
        self.assertEqual(self.queue_record.status, 'retired')

    def test_invalid_status_transitions(self):
        """Test invalid status transitions raise error"""
        # Can't go from pending to retired
        with self.assertRaises(ValueError):
            self.queue_record.update_status('retired')

        # Set to pulled first
        self.queue_record.update_status('pulled')

        # Can't go from pulled to pending
        with self.assertRaises(ValueError):
            self.queue_record.update_status('pending')

    def test_failure_count_increment(self):
        """Test failure count increases properly"""
        initial_failures = self.queue_record.num_failures

        # Update to failed status
        self.queue_record.update_status('failed')

        # Check failure count increased
        self.assertEqual(self.queue_record.num_failures, initial_failures + 1)

    def test_clean_validation(self):
        """Test clean method validation"""
        # Set initial state
        self.queue_record.status = 'pulled'
        self.queue_record.save()

        # Try invalid transition
        self.queue_record.status = 'pending'
        with self.assertRaises(ValidationError):
            self.queue_record.clean()

    def test_clean_new_instance(self):
        """Test clean method for new instances (no pk assigned yet)"""
<<<<<<< HEAD
        new_record = SubmissionQueueRecord(
=======
        new_record = ExternalGraderDetail(
>>>>>>> 25b7eb10
            submission=self.submission,
            queue_name="test_queue"
        )
        new_record.clean()
        self.assertIsNone(new_record.pk, "New record should not have pk")
        self.assertEqual(new_record.status, 'pending', "The intital state should be 'pending'")
        self.assertIsNotNone(new_record.submission, "Submission must be defined")
        self.assertEqual(new_record.queue_name, "test_queue")

    def test_get_queue_length_multiple_statuses(self):
        """Test that get_queue_length only counts pending submissions."""

        # Create an old submission (outside processing window) that's pending
<<<<<<< HEAD
        _ = SubmissionQueueRecord.objects.create(
=======
        _ = ExternalGraderDetail.objects.create(
>>>>>>> 25b7eb10
            submission=Submission.objects.create(
                student_item=self.student_item,
                answer="old pending",
                attempt_number=2
            ),
            queue_name="test_queue",
            status="pending",
            status_time=now() - timedelta(minutes=90)
        )

        # Create an old submission that's pulled
<<<<<<< HEAD
        _ = SubmissionQueueRecord.objects.create(
=======
        _ = ExternalGraderDetail.objects.create(
>>>>>>> 25b7eb10
            submission=Submission.objects.create(
                student_item=self.student_item,
                answer="old pulled",
                attempt_number=3
            ),
            queue_name="test_queue",
            status="pulled",
            status_time=now() - timedelta(minutes=90)
        )

        # Should only count the pending submission
        self.assertEqual(
<<<<<<< HEAD
            SubmissionQueueRecord.objects.get_queue_length("test_queue"),
=======
            ExternalGraderDetail.objects.get_queue_length("test_queue"),
>>>>>>> 25b7eb10
            1
        )

    def test_filter_get_next_submission(self):
        """
        Test specific to filter with get_next_submission
        """
        new_student_item = StudentItem.objects.create(
            student_id="test_student_2",
            course_id="test_course",
            item_id="test_item"
        )
        new_submission = Submission.objects.create(
            student_item=new_student_item,
            answer="test answer 2",
            attempt_number=1
        )

<<<<<<< HEAD
        queue_record2 = SubmissionQueueRecord.objects.create(
=======
        queue_record2 = ExternalGraderDetail.objects.create(
>>>>>>> 25b7eb10
            submission=new_submission,
            queue_name="test_queue_2",
            status='pending',
            status_time=now() - timedelta(minutes=61)
        )

<<<<<<< HEAD
        result = SubmissionQueueRecord.objects.get_next_submission("test_queue_2")

        self.assertEqual(result, queue_record2)
        result_wrong_queue = SubmissionQueueRecord.objects.get_next_submission("wrong_queue")
=======
        result = ExternalGraderDetail.objects.get_next_submission("test_queue_2")

        self.assertEqual(result, queue_record2)
        result_wrong_queue = ExternalGraderDetail.objects.get_next_submission("wrong_queue")
>>>>>>> 25b7eb10
        self.assertIsNone(result_wrong_queue)

    def test_clean_invalid_transitions(self):
        """Test that clean method properly validates all invalid status transitions"""
<<<<<<< HEAD
        record = SubmissionQueueRecord.objects.get(pk=self.queue_record.pk)
=======
        record = ExternalGraderDetail.objects.get(pk=self.queue_record.pk)
>>>>>>> 25b7eb10
        record.status = 'retired'
        with self.assertRaisesMessage(ValidationError, "Invalid status transition from pending to retired"):
            record.clean()

<<<<<<< HEAD
        record = SubmissionQueueRecord.objects.get(pk=self.queue_record.pk)
=======
        record = ExternalGraderDetail.objects.get(pk=self.queue_record.pk)
>>>>>>> 25b7eb10
        record.status = 'invalid_status'
        with self.assertRaisesMessage(ValidationError, "Invalid status transition from pending to invalid_status"):
            record.clean()

        self.queue_record.update_status('pulled')
<<<<<<< HEAD
        record = SubmissionQueueRecord.objects.get(pk=self.queue_record.pk)
=======
        record = ExternalGraderDetail.objects.get(pk=self.queue_record.pk)
>>>>>>> 25b7eb10
        record.status = 'pending'
        with self.assertRaisesMessage(ValidationError, "Invalid status transition from pulled to pending"):
            record.clean()

        self.queue_record.update_status('failed')
<<<<<<< HEAD
        record = SubmissionQueueRecord.objects.get(pk=self.queue_record.pk)
=======
        record = ExternalGraderDetail.objects.get(pk=self.queue_record.pk)
>>>>>>> 25b7eb10
        record.status = 'retired'
        with self.assertRaisesMessage(ValidationError, "Invalid status transition from failed to retired"):
            record.clean()

    def test_clean_valid_transitions(self):
        """Test that clean method allows all valid status transitions"""

        # Test 1: pending -> pulled
<<<<<<< HEAD
        record = SubmissionQueueRecord.objects.get(pk=self.queue_record.pk)
=======
        record = ExternalGraderDetail.objects.get(pk=self.queue_record.pk)
>>>>>>> 25b7eb10
        self.assertEqual(record.status, 'pending', "Initial status should be 'pending'")
        record.status = 'pulled'
        record.clean()
        record.save()
        self.assertEqual(record.status, 'pulled', "Status should transition from 'pending' to 'pulled'")

        # Test 2: pulled -> failed
        self.assertEqual(record.status, 'pulled', "Status should be 'pulled' before transition")
        record.status = 'failed'
        record.clean()
        record.save()
        self.assertEqual(record.status, 'failed', "Status should transition from 'pulled' to 'failed'")

        # Test 3: failed -> pending
        self.assertEqual(record.status, 'failed', "Status should be 'failed' before transition")
        record.status = 'pending'
        record.clean()
        record.save()
        self.assertEqual(record.status, 'pending', "Status should transition from 'failed' to 'pending'")

        # Test 4: pending -> failed (otra rama)
        self.assertEqual(record.status, 'pending', "Status should be 'pending' before transition")
        record.status = 'failed'
        record.clean()
        record.save()
        self.assertEqual(record.status, 'failed', "Status should transition from 'pending' to 'failed'")

        # Test 5: pending -> pulled -> retired
        self.assertEqual(record.status, 'failed', "Status should be 'failed' before transition")
        record.status = 'pending'
        record.clean()
        record.save()
        self.assertEqual(record.status, 'pending', "Status should transition back to 'pending'")

        record.status = 'pulled'
        record.clean()
        record.save()
        self.assertEqual(record.status, 'pulled', "Status should transition from 'pending' to 'pulled'")

<<<<<<< HEAD
        record = SubmissionQueueRecord.objects.get(pk=self.queue_record.pk)
=======
        record = ExternalGraderDetail.objects.get(pk=self.queue_record.pk)
>>>>>>> 25b7eb10
        self.assertEqual(record.status, 'pulled', "Status should be 'pulled' before transition")
        record.status = 'retired'
        record.clean()
        record.save()
        self.assertEqual(record.status, 'retired', "Status should transition from 'pulled' to 'retired'")


class TestSubmission(TestCase):
    """
    Test the Submission model functionality.
    """

    def setUp(self):
        """Set up common test data."""
        self.student_item = StudentItem.objects.create(
            student_id="test_student",
            course_id="test_course",
            item_id="test_item"
        )
        self.test_answer = {"response": "This is a test answer"}
        self.submission = Submission.objects.create(
            student_item=self.student_item,
            answer=self.test_answer,
            attempt_number=1
        )

    def test_submission_str(self):
        """Test the string representation of a Submission."""
        self.assertEqual(str(self.submission), f"Submission {self.submission.uuid}")

    def test_submission_repr(self):
        """Test the repr representation of a Submission."""
        submission_dict = {
            "uuid": str(self.submission.uuid),
            "student_item": str(self.student_item),
            "attempt_number": self.submission.attempt_number,
            "submitted_at": self.submission.submitted_at,
            "created_at": self.submission.created_at,
            "answer": self.submission.answer,
        }

        self.assertIn(str(submission_dict["uuid"]), repr(self.submission))
        self.assertIn(str(submission_dict["answer"]), repr(self.submission))
        self.assertIn(str(submission_dict["attempt_number"]), repr(self.submission))

    def test_get_cache_key(self):
        """Test the cache key generation."""
        expected_key = f"submissions.submission.{self.submission.uuid}"
        self.assertEqual(Submission.get_cache_key(self.submission.uuid), expected_key)

    def test_submission_ordering(self):
        """Test that submissions are ordered by submitted_at and id."""
        past_time = now() - timedelta(hours=1)
        earlier_submission = Submission.objects.create(
            student_item=self.student_item,
            answer=self.test_answer,
            attempt_number=2,
            submitted_at=past_time
        )

        submissions = Submission.objects.all()
        self.assertEqual(submissions[0], self.submission)  # Most recent first
        self.assertEqual(submissions[1], earlier_submission)

    def test_soft_deletion(self):
        """Test that soft-deleted submissions are excluded from default queries."""
        # Create a submission that will be soft-deleted
        submission_to_delete = Submission.objects.create(
            student_item=self.student_item,
            answer=self.test_answer,
            attempt_number=3
        )

        submission_to_delete.status = DELETED
        submission_to_delete.save()
        self.assertNotIn(submission_to_delete, Submission.objects.all())

    def test_answer_json_serialization(self):
        """Test that the answer field properly handles JSON serialization."""
        test_cases = [
            {"text": "Simple answer"},
            ["list", "of", "items"],
            {"nested": {"data": {"structure": True}}},
            123,
            ["mixed", 1, {"types": True}]
        ]

        for test_case in test_cases:
            submission = Submission.objects.create(
                student_item=self.student_item,
                answer=test_case,
                attempt_number=1
            )
            re_fetched = Submission.objects.get(id=submission.id)
            self.assertEqual(re_fetched.answer, test_case)

    def test_max_answer_size(self):
        """
        Test large answer submission.
        Note: This test verifies we can handle large answers up to MAXSIZE.
        """
        # Test with an answer just under the max size
        valid_answer = {
            "large_field": "x" * (Submission.MAXSIZE - 100)
        }

        submission = Submission.objects.create(
            student_item=self.student_item,
            answer=valid_answer,
            attempt_number=1
        )

        self.assertEqual(submission.answer, valid_answer)

    def test_submission_mutability(self):
        """
        Test submission field updates.
        Note: While submissions should conceptually be immutable,
        this is enforced at the application level, not the database level.
        """
        new_answer = {"new": "answer"}
        new_attempt = 999
        new_time = now()

        # Update the submission
        self.submission.answer = new_answer
        self.submission.attempt_number = new_attempt
        self.submission.submitted_at = new_time
        self.submission.save()

        # Fetch fresh from database
        re_fetched = Submission.objects.get(id=self.submission.id)

        # Verify changes were saved
        self.assertEqual(re_fetched.answer, new_answer)
        self.assertEqual(re_fetched.attempt_number, new_attempt)
<<<<<<< HEAD
        self.assertEqual(re_fetched.submitted_at, new_time)


class TestSubmissionFile(TestCase):
    """
    Test the SubmissionFile model functionality.
    """

    def setUp(self):
        """Set up common test data."""

        self.student_item = StudentItem.objects.create(
            student_id="test_student",
            course_id="test_course",
            item_id="test_item"
        )
        self.submission = Submission.objects.create(
            student_item=self.student_item,
            answer="test answer",
            attempt_number=1
        )
        self.queue_record = SubmissionQueueRecord.objects.create(
            submission=self.submission,
            queue_name="test_queue"
        )

        self.test_file = SimpleUploadedFile(
            "test_file.txt",
            b"test content",
            content_type="text/plain"
        )

        self.submission_file = SubmissionFile.objects.create(
            submission_queue=self.queue_record,
            file=self.test_file,
            original_filename="test_file.txt"
        )

    def test_create_submission_file(self):
        """Test basic submission file creation."""
        self.assertIsNotNone(self.submission_file.uid)
        self.assertEqual(self.submission_file.original_filename, "test_file.txt")
        self.assertEqual(self.submission_file.submission_queue, self.queue_record)
        self.assertIsNotNone(self.submission_file.created_at)

    def test_xqueue_url_format(self):
        """Test that xqueue_url property returns the correct format."""
        expected_url = f"/{self.queue_record.queue_name}/{self.submission_file.uid}"
        self.assertEqual(self.submission_file.xqueue_url, expected_url)

    def test_multiple_files_per_submission(self):
        """Test that multiple files can be associated with a single submission."""
        second_file = SimpleUploadedFile(
            "second_file.txt",
            b"more content",
            content_type="text/plain"
        )

        second_submission_file = SubmissionFile.objects.create(
            submission_queue=self.queue_record,
            file=second_file,
            original_filename="second_file.txt"
        )

        files = self.queue_record.files.all()
        self.assertEqual(files.count(), 2)
        self.assertIn(self.submission_file, files)
        self.assertIn(second_submission_file, files)

    def test_file_path_generation(self):
        """Test that files are stored with the correct path structure."""
        file_path = self.submission_file.file.name
        expected_parts = [
            self.queue_record.queue_name,
            str(self.submission_file.uid)
        ]

        for part in expected_parts:
            self.assertIn(part, file_path)

    def test_unique_uids(self):
        """Test that each file gets a unique UUID."""
        second_file = SimpleUploadedFile(
            "another_file.txt",
            b"content",
            content_type="text/plain"
        )

        second_submission_file = SubmissionFile.objects.create(
            submission_queue=self.queue_record,
            file=second_file,
            original_filename="another_file.txt"
        )

        self.assertNotEqual(
            self.submission_file.uid,
            second_submission_file.uid
        )

    def test_related_name_access(self):
        """Test accessing files through the submission queue record."""
        files = self.queue_record.files.all()
        self.assertEqual(files.count(), 1)
        self.assertEqual(files.first(), self.submission_file)

    def test_ordering(self):
        """Test that files are ordered by created_at."""
        past_time = now() - timedelta(hours=1)

        older_file = SimpleUploadedFile(
            "older_file.txt",
            b"old content",
            content_type="text/plain"
        )
        older_submission_file = SubmissionFile.objects.create(
            submission_queue=self.queue_record,
            file=older_file,
            original_filename="older_file.txt",
            created_at=past_time
        )

        files = self.queue_record.files.all()
        self.assertEqual(files[0], self.submission_file)
        self.assertEqual(files[1], older_submission_file)
=======
        self.assertEqual(re_fetched.submitted_at, new_time)
>>>>>>> 25b7eb10
<|MERGE_RESOLUTION|>--- conflicted
+++ resolved
@@ -1,11 +1,6 @@
-<<<<<<< HEAD
-"""Tests for submission models."""
-
-=======
 """
 Tests for submission models.
 """
->>>>>>> 25b7eb10
 # Stdlib imports
 import time
 from datetime import datetime, timedelta
@@ -312,15 +307,9 @@
             )
 
 
-<<<<<<< HEAD
-class TestSubmissionQueueRecord(TestCase):
-    """
-    Test the SubmissionQueueRecord model functionality.
-=======
 class TestExternalGraderDetail(TestCase):
     """
     Test the ExternalGraderDetail model functionality.
->>>>>>> 25b7eb10
     """
 
     def setUp(self):
@@ -335,11 +324,7 @@
             answer="test answer",
             attempt_number=1
         )
-<<<<<<< HEAD
-        self.queue_record = SubmissionQueueRecord.objects.create(
-=======
         self.queue_record = ExternalGraderDetail.objects.create(
->>>>>>> 25b7eb10
             submission=self.submission,
             queue_name="test_queue"
         )
@@ -419,11 +404,7 @@
 
         # Test that we can't create another queue record for the same submission
         with self.assertRaises(Exception):  # Could be IntegrityError or ValidationError
-<<<<<<< HEAD
-            SubmissionQueueRecord.objects.create(
-=======
             ExternalGraderDetail.objects.create(
->>>>>>> 25b7eb10
                 submission=self.submission,
                 queue_name="another_queue"
             )
@@ -484,11 +465,7 @@
 
     def test_clean_new_instance(self):
         """Test clean method for new instances (no pk assigned yet)"""
-<<<<<<< HEAD
-        new_record = SubmissionQueueRecord(
-=======
         new_record = ExternalGraderDetail(
->>>>>>> 25b7eb10
             submission=self.submission,
             queue_name="test_queue"
         )
@@ -502,11 +479,7 @@
         """Test that get_queue_length only counts pending submissions."""
 
         # Create an old submission (outside processing window) that's pending
-<<<<<<< HEAD
-        _ = SubmissionQueueRecord.objects.create(
-=======
         _ = ExternalGraderDetail.objects.create(
->>>>>>> 25b7eb10
             submission=Submission.objects.create(
                 student_item=self.student_item,
                 answer="old pending",
@@ -518,11 +491,7 @@
         )
 
         # Create an old submission that's pulled
-<<<<<<< HEAD
-        _ = SubmissionQueueRecord.objects.create(
-=======
         _ = ExternalGraderDetail.objects.create(
->>>>>>> 25b7eb10
             submission=Submission.objects.create(
                 student_item=self.student_item,
                 answer="old pulled",
@@ -535,11 +504,7 @@
 
         # Should only count the pending submission
         self.assertEqual(
-<<<<<<< HEAD
-            SubmissionQueueRecord.objects.get_queue_length("test_queue"),
-=======
             ExternalGraderDetail.objects.get_queue_length("test_queue"),
->>>>>>> 25b7eb10
             1
         )
 
@@ -558,66 +523,39 @@
             attempt_number=1
         )
 
-<<<<<<< HEAD
-        queue_record2 = SubmissionQueueRecord.objects.create(
-=======
         queue_record2 = ExternalGraderDetail.objects.create(
->>>>>>> 25b7eb10
             submission=new_submission,
             queue_name="test_queue_2",
             status='pending',
             status_time=now() - timedelta(minutes=61)
         )
 
-<<<<<<< HEAD
-        result = SubmissionQueueRecord.objects.get_next_submission("test_queue_2")
-
-        self.assertEqual(result, queue_record2)
-        result_wrong_queue = SubmissionQueueRecord.objects.get_next_submission("wrong_queue")
-=======
         result = ExternalGraderDetail.objects.get_next_submission("test_queue_2")
 
         self.assertEqual(result, queue_record2)
         result_wrong_queue = ExternalGraderDetail.objects.get_next_submission("wrong_queue")
->>>>>>> 25b7eb10
         self.assertIsNone(result_wrong_queue)
 
     def test_clean_invalid_transitions(self):
         """Test that clean method properly validates all invalid status transitions"""
-<<<<<<< HEAD
-        record = SubmissionQueueRecord.objects.get(pk=self.queue_record.pk)
-=======
         record = ExternalGraderDetail.objects.get(pk=self.queue_record.pk)
->>>>>>> 25b7eb10
         record.status = 'retired'
         with self.assertRaisesMessage(ValidationError, "Invalid status transition from pending to retired"):
             record.clean()
 
-<<<<<<< HEAD
-        record = SubmissionQueueRecord.objects.get(pk=self.queue_record.pk)
-=======
         record = ExternalGraderDetail.objects.get(pk=self.queue_record.pk)
->>>>>>> 25b7eb10
         record.status = 'invalid_status'
         with self.assertRaisesMessage(ValidationError, "Invalid status transition from pending to invalid_status"):
             record.clean()
 
         self.queue_record.update_status('pulled')
-<<<<<<< HEAD
-        record = SubmissionQueueRecord.objects.get(pk=self.queue_record.pk)
-=======
         record = ExternalGraderDetail.objects.get(pk=self.queue_record.pk)
->>>>>>> 25b7eb10
         record.status = 'pending'
         with self.assertRaisesMessage(ValidationError, "Invalid status transition from pulled to pending"):
             record.clean()
 
         self.queue_record.update_status('failed')
-<<<<<<< HEAD
-        record = SubmissionQueueRecord.objects.get(pk=self.queue_record.pk)
-=======
         record = ExternalGraderDetail.objects.get(pk=self.queue_record.pk)
->>>>>>> 25b7eb10
         record.status = 'retired'
         with self.assertRaisesMessage(ValidationError, "Invalid status transition from failed to retired"):
             record.clean()
@@ -626,11 +564,7 @@
         """Test that clean method allows all valid status transitions"""
 
         # Test 1: pending -> pulled
-<<<<<<< HEAD
-        record = SubmissionQueueRecord.objects.get(pk=self.queue_record.pk)
-=======
         record = ExternalGraderDetail.objects.get(pk=self.queue_record.pk)
->>>>>>> 25b7eb10
         self.assertEqual(record.status, 'pending', "Initial status should be 'pending'")
         record.status = 'pulled'
         record.clean()
@@ -670,11 +604,7 @@
         record.save()
         self.assertEqual(record.status, 'pulled', "Status should transition from 'pending' to 'pulled'")
 
-<<<<<<< HEAD
-        record = SubmissionQueueRecord.objects.get(pk=self.queue_record.pk)
-=======
         record = ExternalGraderDetail.objects.get(pk=self.queue_record.pk)
->>>>>>> 25b7eb10
         self.assertEqual(record.status, 'pulled', "Status should be 'pulled' before transition")
         record.status = 'retired'
         record.clean()
@@ -811,7 +741,6 @@
         # Verify changes were saved
         self.assertEqual(re_fetched.answer, new_answer)
         self.assertEqual(re_fetched.attempt_number, new_attempt)
-<<<<<<< HEAD
         self.assertEqual(re_fetched.submitted_at, new_time)
 
 
@@ -935,7 +864,4 @@
 
         files = self.queue_record.files.all()
         self.assertEqual(files[0], self.submission_file)
-        self.assertEqual(files[1], older_submission_file)
-=======
-        self.assertEqual(re_fetched.submitted_at, new_time)
->>>>>>> 25b7eb10
+        self.assertEqual(files[1], older_submission_file)