""" Api Module Tests. """

# Stdlib imports
import copy
import datetime
from unittest import mock

# Third party imports
import ddt
import pytz
# Django imports
from django.core.cache import cache
from django.core.files.uploadedfile import SimpleUploadedFile
from django.db import DatabaseError, IntegrityError, connection, transaction
from django.test import TestCase
from django.utils.timezone import now
from freezegun import freeze_time

# Local imports
from submissions import api
<<<<<<< HEAD
from submissions.errors import ExternalGraderQueueCanNotBeEmptyError, SubmissionInternalError
=======
from submissions.errors import ExternalGraderQueueEmptyError, SubmissionInternalError
>>>>>>> 4c087d11
from submissions.models import ExternalGraderDetail, ScoreAnnotation, ScoreSummary, StudentItem, Submission, score_set
from submissions.serializers import StudentItemSerializer

STUDENT_ITEM = {
    "student_id": "Tim",
    "course_id": "Demo_Course",
    "item_id": "item_one",
    "item_type": "Peer_Submission",
}

SECOND_STUDENT_ITEM = {
    "student_id": "Alice",
    "course_id": "Demo_Course",
    "item_id": "item_one",
    "item_type": "Peer_Submission",
}

ANSWER_ONE = "this is my answer!"
ANSWER_TWO = "this is my other answer!"
ANSWER_THREE = '' + 'c' * (Submission.MAXSIZE + 1)

# Test a non-string JSON-serializable answer
ANSWER_DICT = {"text": "foobar"}


@ddt.ddt
class TestSubmissionsApi(TestCase):
    """
    Testing Submissions
    """

    def setUp(self):
        """
        Clear the cache.
        """
        super().setUp()
        cache.clear()

    @ddt.data(ANSWER_ONE, ANSWER_DICT)
    def test_create_submission(self, answer):
        submission = api.create_submission(STUDENT_ITEM, answer)
        student_item = self._get_student_item(STUDENT_ITEM)
        self._assert_submission(submission, answer, student_item.pk, 1)

    def test_create_huge_submission_fails(self):
        with self.assertRaises(api.SubmissionRequestError):
            api.create_submission(STUDENT_ITEM, ANSWER_THREE)

    def test_get_submission_and_student(self):
        submission = api.create_submission(STUDENT_ITEM, ANSWER_ONE)

        # Retrieve the submission by its uuid
        retrieved = api.get_submission_and_student(submission['uuid'])
        self.assertCountEqual(submission, retrieved)

        # Should raise an exception if the student item does not exist
        with self.assertRaises(api.SubmissionNotFoundError):
            api.get_submission_and_student('deadbeef-1234-5678-9100-1234deadbeef')

    def test_get_submissions(self):
        api.create_submission(STUDENT_ITEM, ANSWER_ONE)
        api.create_submission(STUDENT_ITEM, ANSWER_TWO)
        submissions = api.get_submissions(STUDENT_ITEM)

        student_item = self._get_student_item(STUDENT_ITEM)
        self._assert_submission(submissions[1], ANSWER_ONE, student_item.pk, 1)
        self._assert_submission(submissions[0], ANSWER_TWO, student_item.pk, 2)

    def test_get_all_submissions(self):
        api.create_submission(SECOND_STUDENT_ITEM, ANSWER_TWO)
        api.create_submission(STUDENT_ITEM, ANSWER_ONE)
        api.create_submission(STUDENT_ITEM, ANSWER_TWO)
        api.create_submission(SECOND_STUDENT_ITEM, ANSWER_ONE)
        with self.assertNumQueries(1):
            submissions = list(api.get_all_submissions(
                STUDENT_ITEM['course_id'],
                STUDENT_ITEM['item_id'],
                STUDENT_ITEM['item_type'],
                read_replica=False,
            ))

        student_item = self._get_student_item(STUDENT_ITEM)
        second_student_item = self._get_student_item(SECOND_STUDENT_ITEM)
        # The result is assumed to be sorted by student_id, which is not part of the specification
        # of get_all_submissions(), but it is what it currently does.
        self._assert_submission(submissions[0], ANSWER_ONE, second_student_item.pk, 2)
        self.assertEqual(submissions[0]['student_id'], SECOND_STUDENT_ITEM['student_id'])
        self._assert_submission(submissions[1], ANSWER_TWO, student_item.pk, 2)
        self.assertEqual(submissions[1]['student_id'], STUDENT_ITEM['student_id'])

    @ddt.data(True, False)
    def test_get_course_submissions(self, set_scores):
        submission1 = api.create_submission(STUDENT_ITEM, ANSWER_ONE)
        submission2 = api.create_submission(STUDENT_ITEM, ANSWER_TWO)
        submission3 = api.create_submission(SECOND_STUDENT_ITEM, ANSWER_ONE)
        submission4 = api.create_submission(SECOND_STUDENT_ITEM, ANSWER_TWO)

        if set_scores:
            api.set_score(submission1['uuid'], 1, 4)
            api.set_score(submission2['uuid'], 2, 4)
            api.set_score(submission3['uuid'], 3, 4)
            api.set_score(submission4['uuid'], 4, 4)

        submissions_and_scores = list(api.get_all_course_submission_information(
            STUDENT_ITEM['course_id'],
            STUDENT_ITEM['item_type'],
            read_replica=False,
        ))

        student_item1 = self._get_student_item(STUDENT_ITEM)
        student_item2 = self._get_student_item(SECOND_STUDENT_ITEM)

        self.assertDictEqual(SECOND_STUDENT_ITEM, submissions_and_scores[0][0])
        self._assert_submission(submissions_and_scores[0][1], submission4['answer'], student_item2.pk, 2)

        self.assertDictEqual(SECOND_STUDENT_ITEM, submissions_and_scores[1][0])
        self._assert_submission(submissions_and_scores[1][1], submission3['answer'], student_item2.pk, 1)

        self.assertDictEqual(STUDENT_ITEM, submissions_and_scores[2][0])
        self._assert_submission(submissions_and_scores[2][1], submission2['answer'], student_item1.pk, 2)

        self.assertDictEqual(STUDENT_ITEM, submissions_and_scores[3][0])
        self._assert_submission(submissions_and_scores[3][1], submission1['answer'], student_item1.pk, 1)

        # These scores will always be empty
        self.assertEqual(submissions_and_scores[1][2], {})
        self.assertEqual(submissions_and_scores[3][2], {})

        if set_scores:
            self._assert_score(submissions_and_scores[0][2], 4, 4)
            self._assert_score(submissions_and_scores[2][2], 2, 4)
        else:
            self.assertEqual(submissions_and_scores[0][2], {})
            self.assertEqual(submissions_and_scores[2][2], {})

    def test_get_submission(self):
        # Test base case that we can create a submission and get it back
        sub_dict1 = api.create_submission(STUDENT_ITEM, ANSWER_ONE)
        sub_dict2 = api.get_submission(sub_dict1["uuid"])
        self.assertEqual(sub_dict1, sub_dict2)

        # Test invalid inputs
        with self.assertRaises(api.SubmissionRequestError):
            api.get_submission(20)
        with self.assertRaises(api.SubmissionRequestError):
            api.get_submission({})

        # Test not found
        with self.assertRaises(api.SubmissionNotFoundError):
            api.get_submission("deadbeef-1234-5678-9100-1234deadbeef")

    @mock.patch.object(Submission.objects, 'get')
    def test_get_submission_deep_error(self, mock_get):
        # Test deep explosions are wrapped
        with self.assertRaises(api.SubmissionInternalError):
            mock_get.side_effect = DatabaseError("Kaboom!")
            api.get_submission("000000000000000")

    def test_get_old_submission(self):
        # hack in an old-style submission, this can't be created with the ORM (EDUCATOR-1090)
        with transaction.atomic():
            student_item = StudentItem.objects.create()
            connection.cursor().execute("""
                INSERT INTO submissions_submission
                    (id, uuid, attempt_number, submitted_at, created_at, raw_answer, student_item_id, status)
                VALUES (
                    {}, {}, {}, {}, {}, {}, {}, {}
                );""".format(
                    1,
                    "\'deadbeef-1234-5678-9100-1234deadbeef\'",
                    1,
                    "\'2017-07-13 17:56:02.656129\'",
                    "\'2017-07-13 17:56:02.656129\'",
                    "\'{\"parts\":[{\"text\":\"raw answer text\"}]}\'",
                    int(student_item.id),
                    "\'A\'"
                ), []
            )

        with mock.patch.object(
            Submission.objects, 'raw',
            wraps=Submission.objects.raw
        ) as mock_raw:
            _ = api.get_submission('deadbeef-1234-5678-9100-1234deadbeef')
            self.assertEqual(1, mock_raw.call_count)

            # On subsequent accesses we still get the submission, but raw() isn't needed
            mock_raw.reset_mock()
            _ = api.get_submission('deadbeef-1234-5678-9100-1234deadbeef')
            self.assertEqual(0, mock_raw.call_count)

    def test_two_students(self):
        api.create_submission(STUDENT_ITEM, ANSWER_ONE)
        api.create_submission(SECOND_STUDENT_ITEM, ANSWER_TWO)

        submissions = api.get_submissions(STUDENT_ITEM)
        self.assertEqual(1, len(submissions))
        student_item = self._get_student_item(STUDENT_ITEM)
        self._assert_submission(submissions[0], ANSWER_ONE, student_item.pk, 1)

        submissions = api.get_submissions(SECOND_STUDENT_ITEM)
        self.assertEqual(1, len(submissions))
        student_item = self._get_student_item(SECOND_STUDENT_ITEM)
        self._assert_submission(submissions[0], ANSWER_TWO, student_item.pk, 1)

    @ddt.file_data('data/valid_student_items.json')
    def test_various_student_items(self, **valid_student_item):
        api.create_submission(valid_student_item, ANSWER_ONE)
        student_item = self._get_student_item(valid_student_item)
        submission = api.get_submissions(valid_student_item)[0]
        self._assert_submission(submission, ANSWER_ONE, student_item.pk, 1)

    def test_get_latest_submission(self):
        past_date = datetime.datetime(2007, 9, 12, 0, 0, 0, 0, pytz.UTC)
        more_recent_date = datetime.datetime(2007, 9, 13, 0, 0, 0, 0, pytz.UTC)
        api.create_submission(STUDENT_ITEM, ANSWER_ONE, more_recent_date)
        api.create_submission(STUDENT_ITEM, ANSWER_TWO, past_date)

        # Test a limit on the submissions
        submissions = api.get_submissions(STUDENT_ITEM, 1)
        self.assertEqual(1, len(submissions))
        self.assertEqual(ANSWER_ONE, submissions[0]["answer"])
        self.assertEqual(more_recent_date.year,
                         submissions[0]["submitted_at"].year)

    def test_set_attempt_number(self):
        api.create_submission(STUDENT_ITEM, ANSWER_ONE, None, 2)
        submissions = api.get_submissions(STUDENT_ITEM)
        student_item = self._get_student_item(STUDENT_ITEM)
        self._assert_submission(submissions[0], ANSWER_ONE, student_item.pk, 2)

    @ddt.file_data('data/bad_student_items.json')
    def test_error_checking(self, **bad_student_item):
        with self.assertRaises(api.SubmissionRequestError):
            api.create_submission(bad_student_item, -100)

    def test_error_checking_submissions(self):
        with self.assertRaises(api.SubmissionRequestError):
            # Attempt number should be >= 0
            api.create_submission(STUDENT_ITEM, ANSWER_ONE, None, -1)

    @mock.patch.object(Submission.objects, 'filter')
    def test_error_on_submission_creation(self, mock_filter):
        with self.assertRaises(api.SubmissionInternalError):
            mock_filter.side_effect = DatabaseError("Bad things happened")
            api.create_submission(STUDENT_ITEM, ANSWER_ONE)

    def test_create_non_json_answer(self):
        with self.assertRaises(api.SubmissionRequestError):
            api.create_submission(STUDENT_ITEM, now())

    def test_load_non_json_answer(self):
        submission = api.create_submission(STUDENT_ITEM, ANSWER_ONE)
        sub_model = Submission.objects.get(uuid=submission['uuid'])

        # This should never happen, if folks are using the public API.
        # Create a submission with a raw answer that is NOT valid JSON
        with transaction.atomic():
            query = "UPDATE submissions_submission SET raw_answer = '}' WHERE id = %s"
            connection.cursor().execute(query, [str(sub_model.id)])

        with self.assertRaises(api.SubmissionInternalError):
            api.get_submission(sub_model.uuid)

        with self.assertRaises(api.SubmissionInternalError):
            api.get_submission_and_student(sub_model.uuid)

    @mock.patch.object(StudentItemSerializer, 'save')
    def test_create_student_item_validation(self, mock_save):
        with self.assertRaises(api.SubmissionInternalError):
            mock_save.side_effect = DatabaseError("Bad things happened")
            api.create_submission(STUDENT_ITEM, ANSWER_ONE)

    def test_unicode_enforcement(self):
        api.create_submission(STUDENT_ITEM, "Testing unicode answers.")
        submissions = api.get_submissions(STUDENT_ITEM, 1)
        self.assertEqual("Testing unicode answers.", submissions[0]["answer"])

    def _assert_submission(self, submission, expected_answer, expected_item, expected_attempt):
        self.assertIsNotNone(submission)
        self.assertEqual(submission["answer"], expected_answer)
        self.assertEqual(submission["student_item"], expected_item)
        self.assertEqual(submission["attempt_number"], expected_attempt)

    def _get_student_item(self, student_item):
        return StudentItem.objects.get(
            student_id=student_item["student_id"],
            course_id=student_item["course_id"],
            item_id=student_item["item_id"]
        )

    def test_caching(self):
        sub = api.create_submission(STUDENT_ITEM, "Hello World!")

        # The first request to get the submission hits the database...
        with self.assertNumQueries(1):
            db_sub = api.get_submission(sub["uuid"])

        # The next one hits the cache only...
        with self.assertNumQueries(0):
            cached_sub = api.get_submission(sub["uuid"])

        # The data that gets passed back matches the original in both cases
        self.assertEqual(sub, db_sub)
        self.assertEqual(sub, cached_sub)

    # Testing Scores

    def test_create_score(self):
        submission = api.create_submission(STUDENT_ITEM, ANSWER_ONE)
        student_item = self._get_student_item(STUDENT_ITEM)
        self._assert_submission(submission, ANSWER_ONE, student_item.pk, 1)

        api.set_score(submission["uuid"], 11, 12)
        score = api.get_latest_score_for_submission(submission["uuid"])
        self._assert_score(score, 11, 12)
        self.assertFalse(ScoreAnnotation.objects.all().exists())

    @freeze_time(now())
    @mock.patch.object(score_set, 'send')
    def test_set_score_signal(self, send_mock):
        submission = api.create_submission(STUDENT_ITEM, ANSWER_ONE)
        api.set_score(submission['uuid'], 11, 12)

        # Verify that the send method was properly called
        send_mock.assert_called_with(
            sender=None,
            points_possible=12,
            points_earned=11,
            anonymous_user_id=STUDENT_ITEM['student_id'],
            course_id=STUDENT_ITEM['course_id'],
            item_id=STUDENT_ITEM['item_id'],
            created_at=now(),
        )

    @ddt.data("First score was incorrect", "☃")
    def test_set_score_with_annotation(self, reason):
        submission = api.create_submission(STUDENT_ITEM, ANSWER_ONE)
        creator_uuid = "Bob"
        annotation_type = "staff_override"
        api.set_score(submission["uuid"], 11, 12, creator_uuid, annotation_type, reason)
        score = api.get_latest_score_for_submission(submission["uuid"])
        self._assert_score(score, 11, 12)

        # We need to do this to verify that one score annotation exists and was
        # created for this score. We do not have an api point for retrieving
        # annotations, and it doesn't make sense to expose them, since they're
        # for auditing purposes.
        annotations = ScoreAnnotation.objects.all()
        self.assertGreater(len(annotations), 0)
        annotation = annotations[0]
        self.assertEqual(annotation.score.points_earned, 11)
        self.assertEqual(annotation.score.points_possible, 12)
        self.assertEqual(annotation.annotation_type, annotation_type)
        self.assertEqual(annotation.creator, creator_uuid)
        self.assertEqual(annotation.reason, reason)

    def test_get_score(self):
        submission = api.create_submission(STUDENT_ITEM, ANSWER_ONE)
        api.set_score(submission["uuid"], 11, 12)
        score = api.get_score(STUDENT_ITEM)
        self._assert_score(score, 11, 12)
        self.assertEqual(score['submission_uuid'], submission['uuid'])

    def test_get_score_for_submission_hidden_score(self):
        # Create a "hidden" score for the submission
        # (by convention, a score with points possible set to 0)
        submission = api.create_submission(STUDENT_ITEM, ANSWER_ONE)
        api.set_score(submission["uuid"], 0, 0)

        # Expect that the retrieved score is None
        score = api.get_latest_score_for_submission(submission['uuid'])
        self.assertIs(score, None)

    def test_get_score_no_student_id(self):
        student_item = copy.deepcopy(STUDENT_ITEM)
        student_item['student_id'] = None
        self.assertIs(api.get_score(student_item), None)

    @freeze_time(now())
    def test_get_scores(self):
        student_item = copy.deepcopy(STUDENT_ITEM)
        student_item["course_id"] = "get_scores_course"

        student_item["item_id"] = "i4x://a/b/c/s1"
        s1 = api.create_submission(student_item, "Hello World")

        student_item["item_id"] = "i4x://a/b/c/s2"
        s2 = api.create_submission(student_item, "Hello World")

        student_item["item_id"] = "i4x://a/b/c/s3"
        s3 = api.create_submission(student_item, "Hello World")

        api.set_score(s1['uuid'], 3, 5)
        api.set_score(s1['uuid'], 4, 5)
        api.set_score(s1['uuid'], 2, 5)  # Should overwrite previous lines

        api.set_score(s2['uuid'], 0, 10)
        api.set_score(s3['uuid'], 4, 4)

        # Getting the scores for a user should never take more than one query
        with self.assertNumQueries(1):
            scores = api.get_scores(
                student_item["course_id"], student_item["student_id"]
            )
        self.assertEqual(
            scores,
            {
                'i4x://a/b/c/s1': {
                    'created_at': now(),
                    'points_earned': 2,
                    'points_possible': 5,
                    'student_item': 1,
                    'submission': 1,
                    'submission_uuid': s1['uuid'],
                },
                'i4x://a/b/c/s2': {
                    'created_at': now(),
                    'points_earned': 0,
                    'points_possible': 10,
                    'student_item': 2,
                    'submission': 2,
                    'submission_uuid': s2['uuid'],
                },
                'i4x://a/b/c/s3': {
                    'created_at': now(),
                    'points_earned': 4,
                    'points_possible': 4,
                    'student_item': 3,
                    'submission': 3,
                    'submission_uuid': s3['uuid'],
                },
            }
        )

    def test_get_top_submissions(self):
        student_item_1 = copy.deepcopy(STUDENT_ITEM)
        student_item_1['student_id'] = 'Tim'

        student_item_2 = copy.deepcopy(STUDENT_ITEM)
        student_item_2['student_id'] = 'Bob'

        student_item_3 = copy.deepcopy(STUDENT_ITEM)
        student_item_3['student_id'] = 'Li'

        student_1 = api.create_submission(student_item_1, "Hello World")
        student_2 = api.create_submission(student_item_2, "Hello World")
        student_3 = api.create_submission(student_item_3, "Hello World")

        api.set_score(student_1['uuid'], 8, 10)
        api.set_score(student_2['uuid'], 4, 10)
        api.set_score(student_3['uuid'], 2, 10)

        # Get top scores works correctly
        with self.assertNumQueries(1):
            top_scores = api.get_top_submissions(
                STUDENT_ITEM["course_id"],
                STUDENT_ITEM["item_id"],
                "Peer_Submission", 3,
                use_cache=False,
                read_replica=False,
            )
            self.assertEqual(
                top_scores,
                [
                    {
                        'content': "Hello World",
                        'score': 8
                    },
                    {
                        'content': "Hello World",
                        'score': 4
                    },
                    {
                        'content': "Hello World",
                        'score': 2
                    },
                ]
            )

        # Fewer top scores available than the number requested.
        top_scores = api.get_top_submissions(
            STUDENT_ITEM["course_id"],
            STUDENT_ITEM["item_id"],
            "Peer_Submission", 10,
            use_cache=False,
            read_replica=False
        )
        self.assertEqual(
            top_scores,
            [
                {
                    'content': "Hello World",
                    'score': 8
                },
                {
                    'content': "Hello World",
                    'score': 4
                },
                {
                    'content': "Hello World",
                    'score': 2
                },
            ]
        )

        # More top scores available than the number requested.
        top_scores = api.get_top_submissions(
            STUDENT_ITEM["course_id"],
            STUDENT_ITEM["item_id"],
            "Peer_Submission", 2,
            use_cache=False,
            read_replica=False
        )
        self.assertEqual(
            top_scores,
            [
                {
                    'content': "Hello World",
                    'score': 8
                },
                {
                    'content': "Hello World",
                    'score': 4
                }
            ]
        )

    def test_get_top_submissions_with_score_greater_than_zero(self):
        student_item_1 = copy.deepcopy(STUDENT_ITEM)
        student_item_1['student_id'] = 'Tim'

        student_item_2 = copy.deepcopy(STUDENT_ITEM)
        student_item_2['student_id'] = 'Bob'

        student_item_3 = copy.deepcopy(STUDENT_ITEM)
        student_item_3['student_id'] = 'Li'

        student_1 = api.create_submission(student_item_1, "Hello World")
        student_2 = api.create_submission(student_item_2, "Hello World")
        student_3 = api.create_submission(student_item_3, "Hello World")

        api.set_score(student_1['uuid'], 8, 10)
        api.set_score(student_2['uuid'], 4, 10)
        # These scores should not appear in top submissions.
        # because we are considering the scores which are
        # latest and greater than 0.
        api.set_score(student_3['uuid'], 5, 10)
        api.set_score(student_3['uuid'], 0, 10)

        # Get greater than 0 top scores works correctly
        with self.assertNumQueries(1):
            top_scores = api.get_top_submissions(
                STUDENT_ITEM["course_id"],
                STUDENT_ITEM["item_id"],
                "Peer_Submission", 3,
                use_cache=False,
                read_replica=False,
            )
            self.assertEqual(
                top_scores,
                [
                    {
                        'content': "Hello World",
                        'score': 8
                    },
                    {
                        'content': "Hello World",
                        'score': 4
                    }
                ]
            )

    def test_get_top_submissions_from_cache(self):
        student_item_1 = copy.deepcopy(STUDENT_ITEM)
        student_item_1['student_id'] = 'Tim'

        student_item_2 = copy.deepcopy(STUDENT_ITEM)
        student_item_2['student_id'] = 'Bob'

        student_item_3 = copy.deepcopy(STUDENT_ITEM)
        student_item_3['student_id'] = 'Li'

        student_1 = api.create_submission(student_item_1, "Hello World")
        student_2 = api.create_submission(student_item_2, "Hello World")
        student_3 = api.create_submission(student_item_3, "Hello World")

        api.set_score(student_1['uuid'], 8, 10)
        api.set_score(student_2['uuid'], 4, 10)
        api.set_score(student_3['uuid'], 2, 10)

        # The first call should hit the database
        with self.assertNumQueries(1):
            scores = api.get_top_submissions(
                STUDENT_ITEM["course_id"],
                STUDENT_ITEM["item_id"],
                STUDENT_ITEM["item_type"], 2,
                use_cache=True,
                read_replica=False
            )
            self.assertEqual(scores, [
                {"content": "Hello World", "score": 8},
                {"content": "Hello World", "score": 4},
            ])

        # The second call should use the cache
        with self.assertNumQueries(0):
            cached_scores = api.get_top_submissions(
                STUDENT_ITEM["course_id"],
                STUDENT_ITEM["item_id"],
                STUDENT_ITEM["item_type"], 2,
                use_cache=True,
                read_replica=False
            )
            self.assertEqual(cached_scores, scores)

    def test_get_top_submissions_from_cache_having_greater_than_0_score(self):
        student_item_1 = copy.deepcopy(STUDENT_ITEM)
        student_item_1['student_id'] = 'Tim'

        student_item_2 = copy.deepcopy(STUDENT_ITEM)
        student_item_2['student_id'] = 'Bob'

        student_item_3 = copy.deepcopy(STUDENT_ITEM)
        student_item_3['student_id'] = 'Li'

        student_1 = api.create_submission(student_item_1, "Hello World")
        student_2 = api.create_submission(student_item_2, "Hello World")
        student_3 = api.create_submission(student_item_3, "Hello World")

        api.set_score(student_1['uuid'], 8, 10)
        api.set_score(student_2['uuid'], 4, 10)
        api.set_score(student_3['uuid'], 0, 10)

        # The first call should hit the database
        with self.assertNumQueries(1):
            scores = api.get_top_submissions(
                STUDENT_ITEM["course_id"],
                STUDENT_ITEM["item_id"],
                STUDENT_ITEM["item_type"], 3,
                use_cache=True,
                read_replica=False
            )
        self.assertEqual(scores, [
            {"content": "Hello World", "score": 8},
            {"content": "Hello World", "score": 4},
        ])

        # The second call should use the cache
        with self.assertNumQueries(0):
            cached_scores = api.get_top_submissions(
                STUDENT_ITEM["course_id"],
                STUDENT_ITEM["item_id"],
                STUDENT_ITEM["item_type"], 3,
                use_cache=True,
                read_replica=False
            )
        self.assertEqual(cached_scores, scores)

    def test_clear_state(self):
        # Create a submission, give it a score, and verify that score exists
        submission = api.create_submission(STUDENT_ITEM, ANSWER_ONE)
        api.set_score(submission["uuid"], 11, 12)
        score = api.get_score(STUDENT_ITEM)
        self._assert_score(score, 11, 12)
        self.assertEqual(score['submission_uuid'], submission['uuid'])

        # Reset the score with clear_state=True
        # This should set the submission's score to None, and make it unavailable to get_submissions
        api.reset_score(
            STUDENT_ITEM["student_id"],
            STUDENT_ITEM["course_id"],
            STUDENT_ITEM["item_id"],
            clear_state=True,
        )
        score = api.get_score(STUDENT_ITEM)
        self.assertIsNone(score)
        subs = api.get_submissions(STUDENT_ITEM)
        self.assertEqual(subs, [])

    def test_error_on_get_top_submissions_too_few(self):
        with self.assertRaises(api.SubmissionRequestError):
            student_item = copy.deepcopy(STUDENT_ITEM)
            student_item["course_id"] = "get_scores_course"
            student_item["item_id"] = "i4x://a/b/c/s1"
            api.get_top_submissions(
                student_item["course_id"],
                student_item["item_id"],
                "Peer_Submission", 0,
                read_replica=False
            )

    def test_error_on_get_top_submissions_too_many(self):
        with self.assertRaises(api.SubmissionRequestError):
            student_item = copy.deepcopy(STUDENT_ITEM)
            student_item["course_id"] = "get_scores_course"
            student_item["item_id"] = "i4x://a/b/c/s1"
            api.get_top_submissions(
                student_item["course_id"],
                student_item["item_id"],
                "Peer_Submission",
                api.MAX_TOP_SUBMISSIONS + 1,
                read_replica=False
            )

    @mock.patch.object(ScoreSummary.objects, 'filter')
    def test_error_on_get_top_submissions_db_error(self, mock_filter):
        with self.assertRaises(api.SubmissionInternalError):
            mock_filter.side_effect = DatabaseError("Bad things happened")
            student_item = copy.deepcopy(STUDENT_ITEM)
            api.get_top_submissions(
                student_item["course_id"],
                student_item["item_id"],
                "Peer_Submission", 1,
                read_replica=False
            )

    @mock.patch.object(ScoreSummary.objects, 'filter')
    def test_error_on_get_scores(self, mock_filter):
        with self.assertRaises(api.SubmissionInternalError):
            mock_filter.side_effect = DatabaseError("Bad things happened")
            api.get_scores("some_course", "some_student")

    def _assert_score(self, score, expected_points_earned, expected_points_possible):
        self.assertIsNotNone(score)
        self.assertEqual(score["points_earned"], expected_points_earned)
        self.assertEqual(score["points_possible"], expected_points_possible)

    def test_get_student_ids_by_submission_uuid(self):
        # Define two course ids, with some associated item ids, and some "student ids"
        course_id = 'test_course_0000001'
        course_item_ids = [f"{course_id}_item_{i}" for i in range(4)]
        course_member_student_ids = [f'test_user_999{i}' for i in range(4)]
        # other_course is just for database noise. It has an overlap of two learners with "course"
        other_course_id = 'test_course_846292'
        other_course_items_id = [f"{other_course_id}_item_{i}" for i in range(2)]
        other_course_members_ids = [
            'some_other_user',
            'another_guy',
            course_member_student_ids[0],
            course_member_student_ids[2]
        ]

        def submit(course_id, item_id, student_ids):
            result_dict = {}
            for student_id in student_ids:
                student_item = {
                    "course_id": course_id,
                    "item_id": item_id,
                    "student_id": student_id,
                    "item_type": 'test_get_student_ids_by_submission_uuid'
                }
                submission_uuid = api.create_submission(student_item, ANSWER_ONE)['uuid']
                result_dict[submission_uuid] = student_id
            return result_dict

        # Make some submissions for the target course
        # Item 0, users 0 and 1 submit
        item_0_expected_result = submit(
            course_id,
            course_item_ids[0],
            course_member_student_ids[:2]
        )
        # Item 1, all users submit
        item_1_expected_result = submit(
            course_id,
            course_item_ids[1],
            course_member_student_ids
        )
        # Item 2, users 2 and 3
        item_2_expected_result = submit(
            course_id,
            course_item_ids[0],
            course_member_student_ids[2:]
        )
        # Item 3, users 1, 2, 3
        item_3_expected_result = submit(
            course_id,
            course_item_ids[0],
            course_member_student_ids[1:]
        )
        for item_id in other_course_items_id:
            submit(other_course_id, item_id, other_course_members_ids)
        self.assertDictEqual(
            api.get_student_ids_by_submission_uuid(
                course_id,
                item_0_expected_result.keys(),
                read_replica=False,
            ),
            item_0_expected_result
        )
        self.assertDictEqual(
            api.get_student_ids_by_submission_uuid(
                course_id,
                item_1_expected_result.keys(),
                read_replica=False,
            ),
            item_1_expected_result
        )
        self.assertDictEqual(
            api.get_student_ids_by_submission_uuid(
                course_id,
                item_2_expected_result.keys(),
                read_replica=False,
            ),
            item_2_expected_result
        )
        self.assertDictEqual(
            api.get_student_ids_by_submission_uuid(
                course_id,
                item_3_expected_result.keys(),
                read_replica=False,
            ),
            item_3_expected_result
        )

    def test_get_or_create_student_item_race_condition__item_created(self):
        """
        Test for a race condition in _get_or_create_student_item where the item does not exist when
        we check first, but has been created by the time we try to save, raising an IntegrityError.

        Test for the case where the second call to get succeeds.
        """
        mock_item = mock.Mock()
        with mock.patch.object(StudentItem.objects, "get") as mock_get_item:
            with mock.patch.object(StudentItemSerializer, "save", side_effect=IntegrityError):
                mock_get_item.side_effect = [
                    StudentItem.DoesNotExist,
                    mock_item
                ]
                self.assertEqual(
                    api._get_or_create_student_item(STUDENT_ITEM),  # pylint: disable=protected-access
                    mock_item
                )

    def test_get_or_create_student_item_race_condition__item_not_created(self):
        """
        Test for a race condition in _get_or_create_student_item where the item does not exist when
        we check first, but has been created by the time we try to save, raising an IntegrityError.

        Test for the case where the second call does not return an item, so the caught IntegrityError was something
        else and should be re-raised.
        """
        with mock.patch.object(StudentItem.objects, "get") as mock_get_item:
            with mock.patch.object(StudentItemSerializer, "save", side_effect=IntegrityError):
                mock_get_item.side_effect = StudentItem.DoesNotExist
                with self.assertRaisesMessage(SubmissionInternalError, "An error occurred creating student item"):
                    api._get_or_create_student_item(STUDENT_ITEM)  # pylint: disable=protected-access

<<<<<<< HEAD
    def test_create_queue_record(self):
        """Test the direct creation of a submission queue record."""
        student_item = api._get_or_create_student_item(STUDENT_ITEM)  # pylint: disable=protected-access
        submission = Submission.objects.create(
            student_item=student_item,
            answer=ANSWER_ONE,
            attempt_number=1
        )

        event_data = {'queue_name': 'test_queue'}
        queue_record = api.create_external_grader_detail(submission, event_data)

        self.assertEqual(queue_record.submission.id, submission.id)
        self.assertEqual(queue_record.queue_name, 'test_queue')

    def test_create_multiple_queue_record(self):
        """Test the direct creation of a submission queue record."""
        student_item1 = api._get_or_create_student_item(STUDENT_ITEM)  # pylint: disable=protected-access
        submission1 = Submission.objects.create(
            student_item=student_item1,
            answer=ANSWER_ONE,
            attempt_number=1
        )

        event_data1 = {'queue_name': 'test_queue'}
        queue_record1 = api.create_external_grader_detail(submission1, event_data1)

        self.assertEqual(queue_record1.submission.id, submission1.id)
        self.assertEqual(queue_record1.queue_name, 'test_queue')

        student_item2 = api._get_or_create_student_item(SECOND_STUDENT_ITEM)  # pylint: disable=protected-access
        submission2 = Submission.objects.create(
            student_item=student_item2,
            answer=ANSWER_ONE,
            attempt_number=1
        )

        event_data2 = {'queue_name': 'test_queue'}
        queue_record2 = api.create_external_grader_detail(submission2, event_data2)

        self.assertEqual(queue_record2.submission.id, submission2.id)
        self.assertEqual(queue_record2.queue_name, 'test_queue')

    def test_create_external_grader_detail_directly_missing_queue_name(self):
        """Test that create_external_grader_detail validates queue_name existence."""
        student_item = api._get_or_create_student_item(STUDENT_ITEM)  # pylint: disable=protected-access
        submission = Submission.objects.create(
            student_item=student_item,
            answer=ANSWER_ONE,
            attempt_number=1
        )

        with self.assertRaises(ExternalGraderQueueCanNotBeEmptyError):
            api.create_external_grader_detail(submission, {"queue_name": ""})

    def test_create_external_grader_detail_directly_database_error(self):
        """Test database error handling in create_external_grader_detail."""
        student_item = api._get_or_create_student_item(STUDENT_ITEM)  # pylint: disable=protected-access
        submission = Submission.objects.create(
            student_item=student_item,
            answer=ANSWER_ONE,
            attempt_number=1
        )

        event_data = {'queue_name': 'test_queue'}

        with mock.patch.object(ExternalGraderDetail.objects, 'create') as mock_create:
            mock_create.side_effect = DatabaseError("Database connection failed")

            with self.assertRaises(api.SubmissionInternalError):
                api.create_external_grader_detail(submission, event_data)

    def test_create_submission_with_queue_record(self):
        """
        Test that create_submission correctly creates a queue record when event_data is provided.
        """

        submission_dict = api.create_submission(STUDENT_ITEM,
                                                ANSWER_ONE,
                                                queue_name="test_queue",
                                                files={}
                                                )

        student_item = self._get_student_item(STUDENT_ITEM)
        self._assert_submission(submission_dict, ANSWER_ONE, student_item.pk, 1)

        queue_record = ExternalGraderDetail.objects.get(submission__uuid=submission_dict['uuid'])
        self.assertEqual(queue_record.queue_name, 'test_queue')

    def test_create_multiple_submission_queue_records(self):
        """
        Test that multiple submissions can have queue records with the same queue_name.
        """

        submission1_dict = api.create_submission(STUDENT_ITEM,
                                                 ANSWER_ONE,
                                                 queue_name="shared_queue",
                                                 files={})

        second_student = SECOND_STUDENT_ITEM
        submission2_dict = api.create_submission(second_student, ANSWER_TWO,
                                                 queue_name="shared_queue",
                                                 files={})

        submission1 = Submission.objects.get(uuid=submission1_dict['uuid'])
        queue_record1 = submission1.queue_record

        submission2 = Submission.objects.get(uuid=submission2_dict['uuid'])
        queue_record2 = submission2.queue_record

        self.assertEqual(queue_record1.queue_name, 'shared_queue')
        self.assertEqual(queue_record2.queue_name, 'shared_queue')
        self.assertNotEqual(queue_record1.submission.uuid, queue_record2.submission.uuid)

    def test_create_external_grader_detail_database_error_integration(self):
        """
        Test database error handling when creating a queue record through create_submission.
        """
        with mock.patch.object(ExternalGraderDetail.objects, 'create') as mock_create:
            mock_create.side_effect = DatabaseError("Database connection failed")

            with self.assertRaises(api.SubmissionInternalError):
                api.create_submission(STUDENT_ITEM, ANSWER_ONE, queue_name="test_queue", files={})

    def test_create_external_grader_detail_with_files(self):
        """Test creating a queue record with file handling."""
        student_item = api._get_or_create_student_item(STUDENT_ITEM)  # pylint: disable=protected-access
        submission = Submission.objects.create(
            student_item=student_item,
            answer=ANSWER_ONE,
            attempt_number=1
        )
=======
    def test_create_external_grader_detail(self):
        external_grader_detail_data = {'queue_name': 'test_queue'}
        external_grader_detail = api.create_external_grader_detail(STUDENT_ITEM,
                                                                   ANSWER_ONE,
                                                                   **external_grader_detail_data)

        submission = Submission.objects.get(uuid=external_grader_detail.submission.uuid)
        self.assertEqual(submission.answer, ANSWER_ONE)

        self.assertEqual(external_grader_detail.submission.uuid, submission.uuid)
        self.assertEqual(external_grader_detail.queue_name, 'test_queue')

    def test_create_multiple_external_grader_detail(self):
        external_grader_detail_data1 = {'queue_name': 'test_queue'}
        external_grader_detail1 = api.create_external_grader_detail(STUDENT_ITEM, ANSWER_ONE,
                                                                    **external_grader_detail_data1)

        external_grader_detail_data2 = {'queue_name': 'test_queue'}
        external_grader_detail2 = api.create_external_grader_detail(SECOND_STUDENT_ITEM, ANSWER_ONE,
                                                                    **external_grader_detail_data2)

        submission1 = Submission.objects.get(uuid=external_grader_detail1.submission.uuid)
        self.assertEqual(external_grader_detail1.submission.uuid, submission1.uuid)
        self.assertEqual(external_grader_detail1.queue_name, 'test_queue')

        submission2 = Submission.objects.get(uuid=external_grader_detail2.submission.uuid)
        self.assertEqual(external_grader_detail2.submission.uuid, submission2.uuid)
        self.assertEqual(external_grader_detail2.queue_name, 'test_queue')

        self.assertNotEqual(external_grader_detail1.submission.uuid, external_grader_detail2.submission.uuid)

    def test_create_external_grader_detail_directly_missing_queue_name(self):
        with self.assertRaises(ExternalGraderQueueEmptyError):
            api.create_external_grader_detail(STUDENT_ITEM, ANSWER_ONE, queue_name="")

    def test_create_external_grader_detail_directly_database_error(self):
        with mock.patch.object(ExternalGraderDetail, 'create_from_uuid') as mock_create:
            mock_create.side_effect = DatabaseError("Database connection failed")

            with self.assertRaises(api.SubmissionInternalError):
                api.create_external_grader_detail(STUDENT_ITEM, ANSWER_ONE, queue_name="test_queue")

    def test_create_multiple_submission_external_grader_details(self):
        external_grader_detail1 = api.create_external_grader_detail(STUDENT_ITEM, ANSWER_ONE, queue_name="shared_queue")

        external_grader_detail2 = api.create_external_grader_detail(SECOND_STUDENT_ITEM, ANSWER_TWO,
                                                                    queue_name="shared_queue")

        submission1 = Submission.objects.get(uuid=external_grader_detail1.submission.uuid)
        self.assertEqual(external_grader_detail1.queue_name, 'shared_queue')
        self.assertEqual(submission1.answer, ANSWER_ONE)

        submission2 = Submission.objects.get(uuid=external_grader_detail2.submission.uuid)
        self.assertEqual(external_grader_detail2.queue_name, 'shared_queue')
        self.assertEqual(submission2.answer, ANSWER_TWO)

        self.assertNotEqual(external_grader_detail1.submission.uuid, external_grader_detail2.submission.uuid)

    def test_create_external_grader_detail_with_files(self):
        """Test creating a queue record with file handling."""
>>>>>>> 4c087d11

        test_file = SimpleUploadedFile(
            "test.txt",
            b"test content",
            content_type="text/plain"
        )

        event_data = {
            'queue_name': 'test_queue',
            'files': {'test.txt': test_file}
        }

<<<<<<< HEAD
        queue_record = api.create_external_grader_detail(submission, event_data)

        self.assertEqual(queue_record.submission.id, submission.id)
        self.assertEqual(queue_record.queue_name, 'test_queue')

=======
        queue_record = api.create_external_grader_detail(STUDENT_ITEM, ANSWER_ONE, **event_data)

        self.assertEqual(queue_record.queue_name, 'test_queue')
>>>>>>> 4c087d11
        self.assertEqual(queue_record.files.count(), 1)
        submission_file = queue_record.files.first()
        self.assertEqual(submission_file.original_filename, 'test.txt')

    def test_create_external_grader_detail_with_multiple_files(self):
        """Test creating a queue record with multiple files."""
<<<<<<< HEAD
        student_item = api._get_or_create_student_item(STUDENT_ITEM)  # pylint: disable=protected-access
        submission = Submission.objects.create(
            student_item=student_item,
            answer=ANSWER_ONE,
            attempt_number=1
        )

=======
>>>>>>> 4c087d11
        test_files = {
            'test1.txt': SimpleUploadedFile(
                "test1.txt",
                b"test content 1",
                content_type="text/plain"
            ),
            'test2.txt': SimpleUploadedFile(
                "test2.txt",
                b"test content 2",
                content_type="text/plain"
            )
        }

<<<<<<< HEAD
        event_data = {
            'queue_name': 'test_queue',
            'files': test_files
        }

        queue_record = api.create_external_grader_detail(submission, event_data)
=======
        external_grader_detail = {
            'queue_name': 'test_queue',
            'files': test_files
        }
        queue_record = api.create_external_grader_detail(STUDENT_ITEM, ANSWER_ONE, **external_grader_detail)
>>>>>>> 4c087d11

        self.assertEqual(queue_record.files.count(), 2)
        filenames = set(queue_record.files.values_list('original_filename', flat=True))
        self.assertEqual(filenames, {'test1.txt', 'test2.txt'})

    def test_create_external_grader_detail_without_files(self):
        """Test creating a queue record without any files still works."""
<<<<<<< HEAD
        student_item = api._get_or_create_student_item(STUDENT_ITEM)  # pylint: disable=protected-access
        submission = Submission.objects.create(
            student_item=student_item,
            answer=ANSWER_ONE,
            attempt_number=1
        )

        event_data = {
            'queue_name': 'test_queue'
        }

        queue_record = api.create_external_grader_detail(submission, event_data)

        self.assertEqual(queue_record.submission.id, submission.id)
        self.assertEqual(queue_record.queue_name, 'test_queue')
        self.assertEqual(queue_record.files.count(), 0)
=======
        external_grader_instance = api.create_external_grader_detail(STUDENT_ITEM, ANSWER_ONE, queue_name="test_queue")
        self.assertEqual(external_grader_instance.queue_name, 'test_queue')
        self.assertEqual(external_grader_instance.files.count(), 0)
>>>>>>> 4c087d11
<|MERGE_RESOLUTION|>--- conflicted
+++ resolved
@@ -18,11 +18,7 @@
 
 # Local imports
 from submissions import api
-<<<<<<< HEAD
-from submissions.errors import ExternalGraderQueueCanNotBeEmptyError, SubmissionInternalError
-=======
 from submissions.errors import ExternalGraderQueueEmptyError, SubmissionInternalError
->>>>>>> 4c087d11
 from submissions.models import ExternalGraderDetail, ScoreAnnotation, ScoreSummary, StudentItem, Submission, score_set
 from submissions.serializers import StudentItemSerializer
 
@@ -872,140 +868,6 @@
                 with self.assertRaisesMessage(SubmissionInternalError, "An error occurred creating student item"):
                     api._get_or_create_student_item(STUDENT_ITEM)  # pylint: disable=protected-access
 
-<<<<<<< HEAD
-    def test_create_queue_record(self):
-        """Test the direct creation of a submission queue record."""
-        student_item = api._get_or_create_student_item(STUDENT_ITEM)  # pylint: disable=protected-access
-        submission = Submission.objects.create(
-            student_item=student_item,
-            answer=ANSWER_ONE,
-            attempt_number=1
-        )
-
-        event_data = {'queue_name': 'test_queue'}
-        queue_record = api.create_external_grader_detail(submission, event_data)
-
-        self.assertEqual(queue_record.submission.id, submission.id)
-        self.assertEqual(queue_record.queue_name, 'test_queue')
-
-    def test_create_multiple_queue_record(self):
-        """Test the direct creation of a submission queue record."""
-        student_item1 = api._get_or_create_student_item(STUDENT_ITEM)  # pylint: disable=protected-access
-        submission1 = Submission.objects.create(
-            student_item=student_item1,
-            answer=ANSWER_ONE,
-            attempt_number=1
-        )
-
-        event_data1 = {'queue_name': 'test_queue'}
-        queue_record1 = api.create_external_grader_detail(submission1, event_data1)
-
-        self.assertEqual(queue_record1.submission.id, submission1.id)
-        self.assertEqual(queue_record1.queue_name, 'test_queue')
-
-        student_item2 = api._get_or_create_student_item(SECOND_STUDENT_ITEM)  # pylint: disable=protected-access
-        submission2 = Submission.objects.create(
-            student_item=student_item2,
-            answer=ANSWER_ONE,
-            attempt_number=1
-        )
-
-        event_data2 = {'queue_name': 'test_queue'}
-        queue_record2 = api.create_external_grader_detail(submission2, event_data2)
-
-        self.assertEqual(queue_record2.submission.id, submission2.id)
-        self.assertEqual(queue_record2.queue_name, 'test_queue')
-
-    def test_create_external_grader_detail_directly_missing_queue_name(self):
-        """Test that create_external_grader_detail validates queue_name existence."""
-        student_item = api._get_or_create_student_item(STUDENT_ITEM)  # pylint: disable=protected-access
-        submission = Submission.objects.create(
-            student_item=student_item,
-            answer=ANSWER_ONE,
-            attempt_number=1
-        )
-
-        with self.assertRaises(ExternalGraderQueueCanNotBeEmptyError):
-            api.create_external_grader_detail(submission, {"queue_name": ""})
-
-    def test_create_external_grader_detail_directly_database_error(self):
-        """Test database error handling in create_external_grader_detail."""
-        student_item = api._get_or_create_student_item(STUDENT_ITEM)  # pylint: disable=protected-access
-        submission = Submission.objects.create(
-            student_item=student_item,
-            answer=ANSWER_ONE,
-            attempt_number=1
-        )
-
-        event_data = {'queue_name': 'test_queue'}
-
-        with mock.patch.object(ExternalGraderDetail.objects, 'create') as mock_create:
-            mock_create.side_effect = DatabaseError("Database connection failed")
-
-            with self.assertRaises(api.SubmissionInternalError):
-                api.create_external_grader_detail(submission, event_data)
-
-    def test_create_submission_with_queue_record(self):
-        """
-        Test that create_submission correctly creates a queue record when event_data is provided.
-        """
-
-        submission_dict = api.create_submission(STUDENT_ITEM,
-                                                ANSWER_ONE,
-                                                queue_name="test_queue",
-                                                files={}
-                                                )
-
-        student_item = self._get_student_item(STUDENT_ITEM)
-        self._assert_submission(submission_dict, ANSWER_ONE, student_item.pk, 1)
-
-        queue_record = ExternalGraderDetail.objects.get(submission__uuid=submission_dict['uuid'])
-        self.assertEqual(queue_record.queue_name, 'test_queue')
-
-    def test_create_multiple_submission_queue_records(self):
-        """
-        Test that multiple submissions can have queue records with the same queue_name.
-        """
-
-        submission1_dict = api.create_submission(STUDENT_ITEM,
-                                                 ANSWER_ONE,
-                                                 queue_name="shared_queue",
-                                                 files={})
-
-        second_student = SECOND_STUDENT_ITEM
-        submission2_dict = api.create_submission(second_student, ANSWER_TWO,
-                                                 queue_name="shared_queue",
-                                                 files={})
-
-        submission1 = Submission.objects.get(uuid=submission1_dict['uuid'])
-        queue_record1 = submission1.queue_record
-
-        submission2 = Submission.objects.get(uuid=submission2_dict['uuid'])
-        queue_record2 = submission2.queue_record
-
-        self.assertEqual(queue_record1.queue_name, 'shared_queue')
-        self.assertEqual(queue_record2.queue_name, 'shared_queue')
-        self.assertNotEqual(queue_record1.submission.uuid, queue_record2.submission.uuid)
-
-    def test_create_external_grader_detail_database_error_integration(self):
-        """
-        Test database error handling when creating a queue record through create_submission.
-        """
-        with mock.patch.object(ExternalGraderDetail.objects, 'create') as mock_create:
-            mock_create.side_effect = DatabaseError("Database connection failed")
-
-            with self.assertRaises(api.SubmissionInternalError):
-                api.create_submission(STUDENT_ITEM, ANSWER_ONE, queue_name="test_queue", files={})
-
-    def test_create_external_grader_detail_with_files(self):
-        """Test creating a queue record with file handling."""
-        student_item = api._get_or_create_student_item(STUDENT_ITEM)  # pylint: disable=protected-access
-        submission = Submission.objects.create(
-            student_item=student_item,
-            answer=ANSWER_ONE,
-            attempt_number=1
-        )
-=======
     def test_create_external_grader_detail(self):
         external_grader_detail_data = {'queue_name': 'test_queue'}
         external_grader_detail = api.create_external_grader_detail(STUDENT_ITEM,
@@ -1066,7 +928,6 @@
 
     def test_create_external_grader_detail_with_files(self):
         """Test creating a queue record with file handling."""
->>>>>>> 4c087d11
 
         test_file = SimpleUploadedFile(
             "test.txt",
@@ -1079,33 +940,15 @@
             'files': {'test.txt': test_file}
         }
 
-<<<<<<< HEAD
-        queue_record = api.create_external_grader_detail(submission, event_data)
-
-        self.assertEqual(queue_record.submission.id, submission.id)
+        queue_record = api.create_external_grader_detail(STUDENT_ITEM, ANSWER_ONE, **event_data)
+
         self.assertEqual(queue_record.queue_name, 'test_queue')
-
-=======
-        queue_record = api.create_external_grader_detail(STUDENT_ITEM, ANSWER_ONE, **event_data)
-
-        self.assertEqual(queue_record.queue_name, 'test_queue')
->>>>>>> 4c087d11
         self.assertEqual(queue_record.files.count(), 1)
         submission_file = queue_record.files.first()
         self.assertEqual(submission_file.original_filename, 'test.txt')
 
     def test_create_external_grader_detail_with_multiple_files(self):
         """Test creating a queue record with multiple files."""
-<<<<<<< HEAD
-        student_item = api._get_or_create_student_item(STUDENT_ITEM)  # pylint: disable=protected-access
-        submission = Submission.objects.create(
-            student_item=student_item,
-            answer=ANSWER_ONE,
-            attempt_number=1
-        )
-
-=======
->>>>>>> 4c087d11
         test_files = {
             'test1.txt': SimpleUploadedFile(
                 "test1.txt",
@@ -1119,20 +962,11 @@
             )
         }
 
-<<<<<<< HEAD
-        event_data = {
-            'queue_name': 'test_queue',
-            'files': test_files
-        }
-
-        queue_record = api.create_external_grader_detail(submission, event_data)
-=======
         external_grader_detail = {
             'queue_name': 'test_queue',
             'files': test_files
         }
         queue_record = api.create_external_grader_detail(STUDENT_ITEM, ANSWER_ONE, **external_grader_detail)
->>>>>>> 4c087d11
 
         self.assertEqual(queue_record.files.count(), 2)
         filenames = set(queue_record.files.values_list('original_filename', flat=True))
@@ -1140,25 +974,6 @@
 
     def test_create_external_grader_detail_without_files(self):
         """Test creating a queue record without any files still works."""
-<<<<<<< HEAD
-        student_item = api._get_or_create_student_item(STUDENT_ITEM)  # pylint: disable=protected-access
-        submission = Submission.objects.create(
-            student_item=student_item,
-            answer=ANSWER_ONE,
-            attempt_number=1
-        )
-
-        event_data = {
-            'queue_name': 'test_queue'
-        }
-
-        queue_record = api.create_external_grader_detail(submission, event_data)
-
-        self.assertEqual(queue_record.submission.id, submission.id)
-        self.assertEqual(queue_record.queue_name, 'test_queue')
-        self.assertEqual(queue_record.files.count(), 0)
-=======
         external_grader_instance = api.create_external_grader_detail(STUDENT_ITEM, ANSWER_ONE, queue_name="test_queue")
         self.assertEqual(external_grader_instance.queue_name, 'test_queue')
-        self.assertEqual(external_grader_instance.files.count(), 0)
->>>>>>> 4c087d11
+        self.assertEqual(external_grader_instance.files.count(), 0)