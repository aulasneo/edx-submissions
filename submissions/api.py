--- conflicted
+++ resolved
@@ -2,10 +2,6 @@
 Public interface for the submissions app.
 
 """
-<<<<<<< HEAD
-# Stdlib imports
-=======
->>>>>>> 4c087d11
 import itertools
 import logging
 import operator
@@ -20,11 +16,7 @@
 # Local imports
 # SubmissionError imported so that code importing this api has access
 from submissions.errors import (  # pylint: disable=unused-import
-<<<<<<< HEAD
-    ExternalGraderQueueCanNotBeEmptyError,
-=======
     ExternalGraderQueueEmptyError,
->>>>>>> 4c087d11
     SubmissionError,
     SubmissionInternalError,
     SubmissionNotFoundError,
@@ -60,47 +52,6 @@
 TOP_SUBMISSIONS_CACHE_TIMEOUT = 300
 
 
-<<<<<<< HEAD
-def create_external_grader_detail(submission, event_data):
-    """
-    Creates a ExternalGraderDetail for a given submission.
-
-    Args:
-        submission (Submission): The submission object to create a queue record for.
-        event_data (dict): Data to be included in the queue record. Must include a 'queue_name' key.
-
-    Returns:
-        ExternalGraderDetail: The created queue record.
-
-    Raises:
-        ExternalGraderQueueCanNotBeEmptyError: If event_data doesn't contain required queue_name.
-        SubmissionInternalError: If there's an error creating the queue record.
-    """
-
-    if not event_data.get('queue_name'):
-        raise ExternalGraderQueueCanNotBeEmptyError("event_data must contain 'queue_name'")
-
-    try:
-        queue_record = ExternalGraderDetail.objects.create(
-            submission=submission,
-            queue_name=event_data['queue_name'],
-            grader_file_name=event_data.get('grader_file_name', ''),
-            points_possible=event_data.get('points_possible', 1),
-            queue_key=event_data.get('queue_key', ''),
-        )
-
-        files_dict = event_data.get('files')
-        if files_dict:
-            file_manager = SubmissionFileManager(queue_record)
-            file_manager.process_files(files_dict)
-
-        return queue_record
-
-    except DatabaseError as error:
-        error_message = (
-            f"An error occurred while creating queue record for submission {submission.uuid} "
-            f"with event data: {event_data}"
-=======
 def create_external_grader_detail(student_item_dict, answer, **external_grader_detail):
     """
     Creates a submission and an associated ExternalGraderDetail record.
@@ -148,7 +99,6 @@
         error_message = (
             f"An error occurred while creating queue record for submission {submission_uuid} "
             f"with event data: {external_grader_detail}"
->>>>>>> 4c087d11
         )
         logger.exception(error_message)
         raise SubmissionInternalError(error_message) from error
@@ -160,10 +110,6 @@
     submitted_at=None,
     attempt_number=None,
     team_submission=None,
-<<<<<<< HEAD
-    **event_data
-=======
->>>>>>> 4c087d11
 ):
     """
     Creates a submission for assessment.
@@ -189,12 +135,6 @@
         team_submission (TeamSubmission, optional): The team submission this individual
             submission is associated with, if any.
 
-<<<<<<< HEAD
-        event_data (dict, optional): If provided, creates a ExternalGraderDetail
-            for this submission. Must contain at least a ``queue_name`` key.
-
-=======
->>>>>>> 4c087d11
     Returns:
         dict: A representation of the created Submission. The submission contains
         five attributes: student_item, attempt_number, submitted_at, created_at,
@@ -216,11 +156,6 @@
             - Submitted time is invalid
 
         SubmissionInternalError: Raised when submission access causes an internal error.
-<<<<<<< HEAD
-
-        ValueError: If event_data is provided but missing required queue_name.
-=======
->>>>>>> 4c087d11
 
     Examples:
         >>> student_item_dict = {
@@ -270,14 +205,7 @@
         if not submission_serializer.is_valid():
             raise SubmissionRequestError(field_errors=submission_serializer.errors)
 
-<<<<<<< HEAD
-        submission_instance = submission_serializer.save()
-
-        if event_data.get("queue_name"):
-            create_external_grader_detail(submission_instance, event_data)
-=======
         submission_serializer.save()
->>>>>>> 4c087d11
 
         sub_data = submission_serializer.data
         _log_submission(sub_data, student_item_dict)
